# Advanced Use Cases

This section will cover some of the more specific use cases for combine which are not necessarily related to the main statistics results. 

## Fitting Diagnostics

You may first want to look at the HIG PAG standard checks applied to all datacards if you want to diagnose your limit setting/fitting results which can be found [here](https://twiki.cern.ch/twiki/bin/view/CMS/HiggsWG/HiggsPAGPreapprovalChecks)

If you have already found the higgs boson but it's an exotic one, instead of computing a limit or significance you might want to extract it's cross section by performing a maximum-likelihood fit. Or, more seriously, you might want to use this same package to extract the cross section of some other process (e.g. the di-boson production). Or you might want to know how well the data compares to you model, e.g. how strongly it constraints your other nuisance parameters, what's their correlation, etc. These general diagnostic tools are contained in the method `FitDiagnostics`. 

```
    combine -M FitDiagnostics datacard.txt
```

The program will print out the result of the *two fits* performed with signal strength **r** (or first POI in the list) set to zero and a second with floating **r**. The output root tree will contain the best fit value for **r** and it's uncertainty. You will also get a `fitDiagnostics.root` file containing the following objects:

| Object | Description |
|------------------------|---------------------------------------------------------------------------------------------------------------------------------------|
| **`nuisances_prefit`** | `RooArgSet` containing the pre-fit values of the nuisance parameters, and their uncertainties from the external constraint terms only |
| **`fit_b`** | `RooFitResult` object containing the outcome of the fit of the data with signal strength set to zero |
| **`fit_s`** | `RooFitResult` object containing the outcome of the fit of the data with floating signal strength |
| **`tree_prefit`** | `TTree` of pre-fit nuisance parameter values and constraint terms (_In)|
| **`tree_fit_sb`** | `TTree` of fitted nuisance parameter values and constraint terms (_In) with floating signal strength |
| **`tree_fit_b`** | `TTree` of fitted nuisance parameter values and constraint terms (_In) with signal strength set to 0 |

by including the option `--plots`, you will additionally find the following contained in the root file .

| Object | Description |
|------------------------|---------------------------------------------------------------------------------------------------------------------------------------|
| **`covariance_fit_s`** | `TH2D` Covariance matrix of the parameters in the fit with floating signal strength  |
| **`covariance_fit_b`** | `TH2D` Covariance matrix of the parameters in the fit with signal strength set to zero |
| **`category_variable_prefit`** | `RooPlot` plot of the prefit pdfs with the data (or toy if running with `-t` overlaid) |
| **`category_variable_fit_b`** | `RooPlot` plot of the pdfs from the background only fit with the data (or toy if running with `-t` overlaid) |
| **`category_variable_fit_s`** | `RooPlot` plot of the pdfs from the signal+background fit with the data (or toy if running with `-t` overlaid) |

where for the `RooPlot` objects, you will get one per category in the likelihood and one per variable if using a multi-dimensional dataset. You will also get a png file for each of these additional objects.  

!!! info
    If you use the option `--name` this name will be inserted into the file name for this output file too. 

As well as values of the constrained nuisance parameters (and their constraint values) in the toys, you will also find branches for the number of "bad" nll calls (which you should check is not too large) and the status of the fit `fit_status`. The fit status is computed as follows

```
fit_status = 100 * hesse_status + 10 * minos_status +  minuit_summary_status
```

The `minuit_summary_status` is the usual status from Minuit, details of which can be found [here](https://root.cern.ch/root/htmldoc/ROOT__Minuit2__Minuit2Minimizer.html#ROOT__Minuit2__Minuit2Minimizer:Minimize). For the other status values, check these documentation links for the [`hesse_status`](https://root.cern.ch/root/htmldoc/ROOT__Minuit2__Minuit2Minimizer.html#ROOT__Minuit2__Minuit2Minimizer:Hesse) and the [`minos_status`](https://root.cern.ch/root/htmldoc/ROOT__Minuit2__Minuit2Minimizer.html#ROOT__Minuit2__Minuit2Minimizer:GetMinosError).

A fit status of -1 indicates that the fit failed (Minuit summary was not 0 or 1) and hence the fit is **not** valid.

### Fit options

- If you need only the signal+background fit, you can run with `--justFit`. This can be useful if the background-only fit is not interesting or not converging (e.g. if the significance of your signal is very very large)
- You can use `--rMin` and `--rMax` to set the range of the first POI; a range that is not too large compared to the uncertainties you expect from the fit usually gives more stable and accurate results.
- By default, the uncertainties are computed using MINOS for the first POI and HESSE for all other parameters (and hence they will be symmetric for the nuisance parameters). You can run MINOS for *all* parameters using the option `--minos all`, or for *none* of the parameters using `--minos none`. Note that running MINOS is slower so you should only consider using it if you think the HESSE uncertainties are not accurate.
- If MINOS or HESSE fails to converge, you can try running with `--robustFit=1` that will do a slower but more robust likelihood scan; this can be further controlled by the parameter `--stepSize` (the default is 0.1, and is relative to the range of the parameter)
- You can set the strategy and tolerance when using the `--robustFit` option using the options `setRobustFitAlgo` (default is `Minuit2,migrad`), `setRobustFitStrategy` (default is 0) and `--setRobustFitTolerance` (default is 0.1). If these options are not set, the defaults (set using `cminDefaultMinimizerX` options) will be used. You can also tune the accuracy of the routine used to find the crossing points of the likelihood using the option `--setCrossingTolerance` (default is set to 0.0001)
- If you find the covariance matrix provided by HESSE is not accurate (i.e. `fit_s->Print()` reports this was forced positive-definite) then a custom HESSE-style calculation of the covariance matrix can be used instead. This is enabled by running FitDiagnostics with the `--robustHesse 1` option. Please note that the status reported by `RooFitResult::Print()` will contain `covariance matrix quality: Unknown, matrix was externally provided` when robustHesse is used, this is normal and does not indicate a problem. NB: one feature of the robustHesse algorithm is that if it still cannot calculate a positive-definite covariance matrix it will try to do so by dropping parameters from the hessian matrix before inverting. If this happens it will be reported in the output to the screen. 
- For other fitting options see the [generic minimizer options](https://github.com/cms-analysis/HiggsAnalysis-CombinedLimit/wiki/runningthetool#generic-minimizer-options) section.

### Fit parameter uncertainties

If you get a warning message when running `FitDiagnostics` which says `Unable to determine uncertainties on all fit parameters`. This means the covariance matrix calculated in FitDiagnostics was not correct. 

The most common problem is that the covariance matrix is forced positive-definite. In this case the constraints on fit parameters as taken from the covariance matrix are incorrect and should not be used. In particular, if you want to make post-fit plots of the distribution used in the signal extraction fit and are extracting the uncertainties on the signal and background expectations from the covariance matrix, the resulting values will not reflect the truth if the covariance matrix was incorrect. By default if this happens and you passed the `--saveWithUncertainties` flag when calling `FitDiagnostics`, this option will be ignored as calculating the uncertainties would lead to incorrect results. This behaviour can be overridden by passing `--ignoreCovWarning`.

Such problems with the covariance matrix can be caused by a number of things, for example:

- Parameters being close to their boundaries after the fit.

- Strong (anti-) correlations between some parameters.
A discontinuity in the NLL function or its derivatives at or near the minimum.

If you are aware that your analysis has any of these features you could try resolving these. Setting `--cminDefaultMinimizerStrategy 0` can also help with this problem.

### Pre and post fit nuisance parameters and pulls

It is possible to compare pre-fit and post-fit nuisance parameters with the script [diffNuisances.py](https://github.com/cms-analysis/HiggsAnalysis-CombinedLimit/blob/81x-root606/test/diffNuisances.py). Taking as input a `fitDiagnostics.root` file, the script will by default print out the parameters which have changed significantly w.r.t. their initial estimate. For each of those parameters, it will print out the shift in value and the post-fit uncertainty, both normalized to the input values, and the linear correlation between the parameter and the signal strength.

    python diffNuisances.py fitDiagnostics.root

The script has several options to toggle the thresholds used to decide if a parameter has changed significantly, to get the printout of the absolute value of the nuisance parameters, and to get the output in another format for easy cut-n-paste (supported formats are `html`, `latex`, `twiki`). To print *all* of the parameters, use the option `--all`. 

The output by default will be the changes in the nuisance parameter values and uncertainties, relative to their initial (pre-fit) values (usually relative to initial values of 0 and 1 for most nuisance types). 

The values in the output will be $(\theta-\theta_{I})/\sigma_{I}$ if the nuisance has a pre-fit uncertainty, otherwise it will be $\theta-\theta_{I}$ if not (eg, a `flatParam` has no pre-fit uncertainty). 

The uncertainty reported will be the ratio $\sigma/\sigma_{I}$ - i.e the ratio of the post-fit to the pre-fit uncertainty. If there is no pre-fit uncertainty (as for `flatParam` nuisances) then the post-fit uncertainty is shown. 

With the option `--abs`, instead the pre-fit and post-fit values and (asymmetric) uncertainties will be reported in full. 

!!! info
    We recommend you include the options `--abs` and `--all` to get the full information on all of the parameters (including unconstrained nuisance parameters) at least once when checking your datacards.

If instead of the plain values, you wish to report the _pulls_, you can do so with the option `--pullDef X` with `X` being one of the following options; You should note that since the pulls below are only defined when the pre-fit uncertainty exists, *nothing* will be reported for parameters which have no prior constraint (except in the case of the `unconstPullAsym` choice as described below). You may want to run without this option and `--all` to get information on those parameters. 

- `relDiffAsymErrs`: This is the same as the default output of the tool except that only constrained parameters (pre-fit uncertainty defined) are reported. The error is also reported and calculated as $\sigma/\sigma_{I}$. 

- `unconstPullAsym`: Report the pull as $\frac{\theta-\theta_{I}}{\sigma}$ where $\theta_{I}$ and $\sigma$ are the initial value and **post-fit** uncertainty of that nuisance parameter. The pull defined in this way will have no error bar, but *all* nuisance parameters will have a result in this case. 

- `compatAsym`: The pull is defined as $\frac{\theta-\theta_{D}}{\sqrt{\sigma^{2}+\sigma_{D}^{2}}}$, where $\theta_{D}$ and $\sigma_{D}$ are calculated as $\sigma_{D} = (\frac{1}{\sigma^{2}} - \frac{1}{\sigma_{I}^{2}})^{-1}$ and $\theta_{D} = \sigma_{D}(\theta - \frac{\theta_{I}}{\sigma_{I}^{2}})$, where $\theta_{I}$ and $\sigma_{I}$ are the initial value and uncertainty of that nuisance parameter. This can be thought of as a _compatibility_ between the initial measurement (prior) an imagined measurement where only the data (with no constraint) is used to measure the nuisance parameter. There is no error bar associated to this value. 

- `diffPullAsym`: The pull is defined as $\frac{\theta-\theta_{I}}{\sqrt{\sigma_{I}^{2}-\sigma^{2}}}$, where $\theta_{I}$ and $\sigma_{I}$ are the pre-fit value and uncertainty (from [L. Demortier and L. Lyons](http://physics.rockefeller.edu/luc/technical_reports/cdf5776_pulls.pdf)). If the denominator is close to 0 or the post-fit uncertainty is larger than the pre-fit (usually due to some failure in the calculation), the pull is not defined and the result will be reported as `0 +/- 999`. 

If using `--pullDef`, the results for *all* parameters for which the pull can be calculated will be shown (i.e `--all` will be set to `true`), not just those which have moved by some metric.

This script has the option (`-g outputfile.root`) to produce plots of the fitted _values_ of the nuisance parameters and their post-fit, asymmetric uncertainties. Instead, the pulls defined using one of the options above, can be plotted using the option `--pullDef X`. In addition this will produce a plot showing directly a comparison of the post-fit to pre-fit nuisance (symmetrized) uncertainties. 

!!! info
    In the above options, if an asymmetric uncertainty is associated to the nuisance parameter, then the choice of which uncertainty is used in the definition of the pull will depend on the sign of $\theta-\theta_{I}$. 

### Normalizations

For a certain class of models, like those made from datacards for shape-based analysis, the tool can also compute and save to the output root file the best fit yields of all processes. If this feature is turned on with the option `--saveNormalizations`, the file will also contain three RooArgSet `norm_prefit`, `norm_fit_s`, `norm_fit_b` objects each containing one RooConstVar for each channel `xxx` and process `yyy` with name **`xxx/yyy`** and value equal to the best fit yield. You can use `RooRealVar::getVal` and `RooRealVar::getError` to estimate both the post-(or pre-)fit values and uncertainties of these normalisations. 

The sample pyroot macro [mlfitNormsToText.py](https://github.com/cms-analysis/HiggsAnalysis-CombinedLimit/blob/81x-root606/test/mlfitNormsToText.py) can be used to convert the root file into a text table with four columns: channel, process, yield from the signal+background fit and yield from the background-only fit. To include the uncertainties in the table, add the option `--uncertainties`


!!! warning
    Note that when running with multiple toys, the `norm_fit_s`, `norm_fit_b` and `norm_prefit` objects will be stored for the _last_ toy dataset generated and so may not be useful to you. 

Note that this procedure works only for "extended likelihoods" like the ones used in shape-based analysis, not for the cut-and-count datacards. You can however convert a cut-and-count datacard in an equivalent shape-based one by adding a line `shapes * * FAKE` in the datacard after the `imax`, `jmax`, `kmax` or using `combineCards.py countingcard.txt -S > shapecard.txt`. 


#### Per-bin norms for shape analyses
 
If you have a shape based analysis, you can also (instead) include the option `--savePredictionsPerToy`. With this option, additional branches will be filled in the three output trees contained in `fitDiagnostics.root`.  

The normalisation values for each toy will be stored in the branches inside the `TTrees` named **n\_exp[\_final]\_binxxx\_proc\_yyy**. The **\_final** will only be there if there are systematics affecting this process. 

Additionally, there will be filled branches which provide the value of the expected **bin** content for each process, in each channel. These will are named as **n\_exp[\_final]\_binxxx\_proc\_yyy_i** (where **\_final** will only be in the name if there are systematics affecting this process) for channel `xxx`, process `yyy` bin number `i`. In the case of the post-fit trees (`tree_fit_s/b`), these will be resulting expectations from the _fitted_ models, while for the pre-fit tree, they will be the expectation from the generated model (i.e if running toys with `-t N` and using `--genNuisances`, they will be randomised for each toy). These can be useful, for example, for calculating correlations/covariances between different bins, in different channels or processes, within the model from toys. 

!!! info
    Be aware that for *unbinned* models, a binning scheme is adopted based on the `RooRealVar::getBinning` for the observable defining the shape, if it exists, or combine will adopt some appropriate binning for each observable. 


### Plotting

`FitDiagnostics` can also produce pre- and post-fit plots the model in the same directory as `fitDiagnostics.root` along with the data. To get them, you have to specify the option `--plots`, and then *optionally specify* what are the names of the signal and background pdfs, e.g. `--signalPdfNames='ggH*,vbfH*'` and `--backgroundPdfNames='*DY*,*WW*,*Top*'` (by default, the definitions of signal and background are taken from the datacard). For models with more than 1 observable, a separate projection onto each observable will be produced. 

An alternative is to use the options `--saveShapes`. The result will be additional folders in `fitDiagnostics.root` for each category, with pre and post-fit distributions of the signals and backgrounds as TH1s and the data as TGraphAsymmErrors (with Poisson intervals as error bars).

Three additional folders (**shapes\_prefit**, **shapes\_fit\_sb** and **shapes\_fit\_b** ) will contain the following distributions,

| Object | Description |
|------------------------|---------------------------------------------------------------------------------------------------------------------------------------|
| **`data`** | `TGraphAsymmErrors` containing the observed data (or toy data if using `-t`). The vertical error bars correspond to the 68% interval for a Poisson distribution centered on the observed count. |
| **`$PROCESS`** (id <= 0) | `TH1F` for each signal process in channel, named as in the datacard |
| **`$PROCESS`** (id > 0)  | `TH1F` for each background  process in channel, named as in the datacard|
| **`total_signal`** | `TH1F` Sum over the signal components|
| **`total_background`** | `TH1F` Sum over the background components|
| **`total`** | `TH1F` Sum over all of the signal and background components |


The above distributions are provided *for each channel included in the datacard*, in separate sub-folders, named as in the datacard: There will be one sub-folder per channel.

!!! warning 
    The pre-fit signal is by default for `r=1` but this can be modified using the option `--preFitValue`.

The distributions and normalisations are guaranteed to give the correct interpretation: 

- For shape datacards whose inputs are TH1, the histograms/data points will have the bin number as the x-axis and the content of each bin will be a number of events.

- For datacards whose inputs are RooAbsPdf/RooDataHists, the x-axis will correspond to the observable and the bin content will be the PDF density / events divided by the bin width. This means the absolute number of events in a given bin, i, can be obtained from `h.GetBinContent(i)*h.GetBinWidth(i)` or similar for the data graphs. **Note** that for *unbinned* analyses combine will make a reasonable guess as to an appropriate binning. 

Uncertainties on the shapes will be added with the option `--saveWithUncertainties`. These uncertainties are generated by re-sampling of the fit covariance matrix, thereby accounting for the full correlation between the parameters of the fit. 

!!! warning 
    It may be tempting to sum up the uncertainties in each bin (in quadrature) to get the *total* uncertainty on a process however, this is (usually) incorrect as doing so would not account for correlations *between the bins*. Instead you can refer to the uncertainties which will be added to the post-fit normalizations described above.


Additionally, the covariance matrix **between** bin yields (or yields/bin-widths) in each channel will also be saved as a `TH2F` named **total_covar**. If the covariance between *all bins* across *all channels* is desired, this can be added using the option `--saveOverallShapes`. Each folder will now contain additional distributions (and covariance matrices) corresponding to the concatenation of the bins in each channel (and therefore the covaraince between every bin in the analysis). The bin labels should make it clear as to which bin corresponds to which channel. 


### Toy-by-toy diagnostics

`FitDiagnostics` can also be used to diagnose the fitting procedure in toy experiments to identify potentially problematic nuisance parameters when running the full limits/p-values. This can be done by adding the option `-t <num toys>`. The output file, `fitDiagnostics.root` the three `TTrees` will contain the value of the constraint fitted result in each toy, as a separate entry. It is recommended to use the following options when investigating toys to reduce the running time: `--toysFrequentist` `--noErrors` `--minos none`

The results can be plotted using the macro [test/plotParametersFromToys.C](https://github.com/cms-analysis/HiggsAnalysis-CombinedLimit/blob/81x-root606/test/plotParametersFromToys.C)

```c++
$ root -l
.L plotParametersFromToys.C+
plotParametersFomToys("fitDiagnosticsToys.root","fitDiagnosticsData.root","workspace.root","r<0")
```

The first argument is the name of the output file from running with toys, and the second and third (optional) arguments are the name of the file containing the result from a fit to the data and the workspace (created from `text2workspace.py`). The fourth argument can be used to specify a cut string applied to one of the branches in the tree which can be used to correlate strange behaviour with specific conditions. The output will be 2 pdf files (**`tree_fit_(s)b.pdf`**) and 2 root files  (**`tree_fit_(s)b.root`**) containing canvases of the fit results of the tool. For details on the output plots, consult [AN-2012/317](http://cms.cern.ch/iCMS/user/noteinfo?cmsnoteid=CMS%20AN-2012/317).


## Scaling constraints

It possible to scale the **constraints** on the nuisance parameters when converting the datacard to a workspace (see the section on [physics models](http://cms-analysis.github.io/HiggsAnalysis-CombinedLimit/part2/physicsmodels/)) with `text2workspace.py`. This can be useful for projection studies of the analysis to higher luminosities or with different assumptions about the sizes of certain systematics without changing the datacard by hand. 

We consider two kinds of scaling;  

 - A *constant scaling factor* to scale the constraints 
 - A *functional scale factor* that depends on some other parameters in the workspace, eg a luminosity scaling parameter (as a `rateParam` affecting all processes). 
 
In both cases these scalings can be introduced by adding some extra options at the `text2workspace.py` step. 

To add a *constant scaling factor* we use the option `--X-rescale-nuisance`, eg

    text2workspace.py datacard.txt --X-rescale-nuisance '[some regular expression]' 0.5
    
will create the workspace in which ever nuisance parameter whose name matches the specified regular expression will have the width of the gaussian constraint scaled by a factor 0.5. 

Multiple `--X-rescale-nuisance` options can be specified to set different scalings for different nuisances (note that you actually have to write `--X-rescale-nuisance` each time as in `--X-rescale-nuisance 'theory.*' 0.5  --X-rescale-nuisance 'exp.*' 0.1`).

To add a *functional scaling factor* we use the option `--X-nuisance-function`, which works in a similar way. Instead of a constant value you should specify a RooFit factory expression. 

A typical case would be scaling by $1/\sqrt{L}$, where $L$ is a luminosity scale factor eg assuming there is some parameter in the datacard/workspace called **`lumiscale`**, 

    text2workspace.py datacard.txt --X-nuisance-function '[some regular expression]' 'expr::lumisyst("1/sqrt(@0)",lumiscale[1])'
    
This factory syntax is quite flexible, but for our use case the typical format will be: `expr::[function name]("[formula]", [arg0], [arg1], ...)`. The `arg0`, `arg1` ... are represented in the formula by `@0`, `@1`,... placeholders. 

!!! warning 
    We are playing a slight trick here with the `lumiscale` parameter. At the point at which `text2workspace.py` is building these scaling terms the `lumiscale` for the `rateParam` has not yet been created. By writing `lumiscale[1]` we are telling RooFit to create this variable with an initial value of 1, and then later this will be re-used by the `rateParam` creation. 

A similar option, `--X-nuisance-group-function`, can be used to scale whole groups of nuisances (see [groups of nuisances](http://cms-analysis.github.io/HiggsAnalysis-CombinedLimit/part2/settinguptheanalysis/#groups-of-nuisances)). Instead of a regular expression just give the group name instead, 

    text2workspace.py datacard.txt --X-nuisance-group-function [group name] 'expr::lumisyst("1/sqrt(@0)",lumiscale[1])'


## Nuisance parameter impacts

The impact of a nuisance parameter (NP) θ on a parameter of interest (POI) μ is defined as the shift Δμ that is induced as θ is fixed and brought to its +1σ or −1σ post-fit values, with all other parameters profiled as normal. 

This is effectively a measure of the correlation between the NP and the POI, and is useful for determining which NPs have the largest effect on the POI uncertainty.

It is possible to use the `FitDiagnostics` method of combine with the option `--algo impact -P parameter` to calculate the impact of a particular nuisance parameter on the parameter(s) of interest. We will use the `combineTool.py` script to automate the fits (see the [`combineTool`](http://cms-analysis.github.io/HiggsAnalysis-CombinedLimit/#combine-tool) section to check out the tool.

We will use an example workspace from the [$H\rightarrow\tau\tau$ datacard](https://github.com/cms-analysis/HiggsAnalysis-CombinedLimit/blob/81x-root606/data/tutorials/htt/125/htt_tt.txt),

```
$ cp HiggsAnalysis/CombinedLimit/data/tutorials/htt/125/htt_tt.txt .
$ text2workspace.py htt_tt.txt -m 125
```

Calculating the impacts is done in a few stages. First we just fit for each POI, using the `--doInitialFit` option with `combineTool.py`, and adding the `--robustFit 1` option that will be passed through to combine,

    combineTool.py -M Impacts -d htt_tt.root -m 125 --doInitialFit --robustFit 1
   
Have a look at the options as for [likelihood scans](http://cms-analysis.github.io/HiggsAnalysis-CombinedLimit/part3/commonstatsmethods/#useful-options-for-likelihood-scans) when using `robustFit 1`.

Next we perform a similar scan for each nuisance parameter with the `--doFits` options,

    combineTool.py -M Impacts -d htt_tt.root -m 125 --robustFit 1 --doFits
    
Note that this will run approximately 60 scans, and to speed things up the option `--parallel X` can be given to run X combine jobs simultaneously. The batch and grid submission methods described in the [combineTool for job submission](http://cms-analysis.github.io/HiggsAnalysis-CombinedLimit/part3/runningthetool/#combinetool-for-job-submission) section can also be used.

Once all jobs are completed the output can be collected and written into a json file:

    combineTool.py -M Impacts -d htt_tt.root -m 125 -o impacts.json
    
A plot summarising the nuisance parameter values and impacts can be made with `plotImpacts.py`, 

    plotImpacts.py -i impacts.json -o impacts

The first page of the output is shown below. 

![](images/impacts.png)


The direction of the +1σ and -1σ impacts (i.e. when the NP is moved to its +1σ or -1σ values) on the POI indicates whether the parameter is correlated or anti-correlated with it. 

!!! warning 
    The plot also shows the *best fit* value of the POI at the top and its uncertainty. You may wish to allow the range to go -ve (i.e using `--setParameterRanges` or `--rMin`) to avoid getting one-sided impacts!

This script also accepts an optional json-file argument with `-`t which can be used to provide a dictionary for renaming parameters. A simple example would be to create a file `rename.json`,

```python
{
  "r" : "#mu"
}
```

that will rename the POI label on the plot.

!!! info 
    Since `combineTool` accepts the usual options for combine you can also generate the impacts on an Asimov or toy dataset. 

The left panel in the summary plot shows the value of $(\theta-\theta_{0})/\Delta_{\theta}$ where $\theta$ and $\theta_{0}$ are the **post** and **pre**-fit values of the nuisance parameter and $\Delta_{\theta}$ is the **pre**-fit uncertainty. The asymmetric error bars show the **post**-fit uncertainty divided by the **pre**-fit uncertainty meaning that parameters with error bars smaller than $\pm 1$ are constrained in the fit. As with the `diffNuisances.py` script, use the option `--pullDef` are defined (eg to show the *pull* instead). 

## Channel Masking 

The `combine` tool has a number of features for diagnostics and plotting results of fits. It can often be useful to turn off particular channels in a combined analysis to see how constraints/pulls can vary. It can also be helpful to plot post-fit shapes + uncertainties of a particular channel (for example a signal region) *without* including the constraints from the data in that region. 

This can in some cases be achieved by removing a specific datacard when running `combineCards.py` however, when doing so the information of particular nuisances and pdfs in that region will be lost. Instead, it is possible to ***mask*** that channel from the likelihood! This is acheived at the `text2Workspace` step using the option `--channel-masks`.

#### Example: removing constraints from the signal region

We will take the control region example from the rate parameters tutorial from [data/tutorials/rate_params/](https://github.com/cms-analysis/HiggsAnalysis-CombinedLimit/tree/81x-root606/data/tutorials/rate_params).

The first step is to combine the cards 
    combineCards.py signal=signal_region.txt dimuon=dimuon_control_region.txt singlemuon=singlemuon_control_region.txt > datacard.txt
    
Note that we use the directive `CHANNELNAME=CHANNEL_DATACARD.txt` so that the names of the channels are under our control and easier to interpret. Next, we make a workspace and tell combine to create the parameters used to *mask channels*
 
    text2workspace.py datacard.txt --channel-masks
    
Now lets try a fit *ignoring* the signal region. We can turn off the signal region by setting the channel mask parameter on: `--setParameters mask_signal=1`. Note that `text2workspace` has created a masking parameter for every channel with the naming scheme **mask_CHANNELNAME**. By default, every parameter is set to 0 so that the channel is unmasked by default.
 
    combine datacard.root -M FitDiagnostics --saveShapes --saveWithUncertainties --setParameters mask_signal=1
    
!!! warning 
    There will be a lot of warning from combine. This is safe to ignore as this is due to the s+b fit not converging since the free signal parameter cannot be constrained as the data in the signal region is being ignored. 

We can compare the background post-fit and uncertainties with and without the signal region by re-running with `--setParameters mask_signal=0` (or just removing that command). Below is a comparison of the background in the signal region with and without masking the data in the signal region. We take these from the shapes folder 
**shapes_fit_b/signal/total_background** in the `fitDiagnostics.root` output.

![](images/masking_tutorial.png)

Clearly the background shape is different and much less constrained *without including the signal region*, as expected. Channel masking can be used with *any method* in combine.

## RooMultiPdf conventional bias studies

Several analyses within the Higgs group use a functional form to describe their background which is fit to the data (eg the Higgs to two photons (Hgg) analysis). Often however, there is some uncertainty associated to the choice of which background function to use and this choice will impact results of a fit. It is therefore often the case that in these analyses, a Bias study is performed which will indicate how much potential bias can be present given a certain choice of functional form. These studies can be conducted using combine.

Below is an example script which will produce a workspace based on a simplified Hgg analysis with a *single* category. It will produce the data and pdfs necessary for this example (use it as a basis to cosntruct your own studies).


```c++
void makeRooMultiPdfWorkspace(){

   // Load the combine Library
   gSystem->Load("libHiggsAnalysisCombinedLimit.so");

   // mass variable
   RooRealVar mass("CMS_hgg_mass","m_{#gamma#gamma}",120,100,180);


   // create 3 background pdfs
   // 1. exponential
   RooRealVar expo_1("expo_1","slope of exponential",-0.02,-0.1,-0.0001);
   RooExponential exponential("exponential","exponential pdf",mass,expo_1);

   // 2. polynomial with 2 parameters
   RooRealVar poly_1("poly_1","T1 of chebychev polynomial",0,-3,3);
   RooRealVar poly_2("poly_2","T2 of chebychev polynomial",0,-3,3);
   RooChebychev polynomial("polynomial","polynomial pdf",mass,RooArgList(poly_1,poly_2));

   // 3. A power law function
   RooRealVar pow_1("pow_1","exponent of power law",-3,-6,-0.0001);
   RooGenericPdf powerlaw("powerlaw","TMath::Power(@0,@1)",RooArgList(mass,pow_1));

   // Generate some data (lets use the power lay function for it)
   // Here we are using unbinned data, but binning the data is also fine
   RooDataSet *data = powerlaw.generate(mass,RooFit::NumEvents(1000));

   // First we fit the pdfs to the data (gives us a sensible starting value of parameters for, e.g - blind limits)
   exponential.fitTo(*data);   // index 0
   polynomial.fitTo(*data);   // index 1
   powerlaw.fitTo(*data);     // index 2

   // Make a plot (data is a toy dataset)
   RooPlot *plot = mass.frame();   data->plotOn(plot);
   exponential.plotOn(plot,RooFit::LineColor(kGreen));
   polynomial.plotOn(plot,RooFit::LineColor(kBlue));
   powerlaw.plotOn(plot,RooFit::LineColor(kRed));
   plot->SetTitle("PDF fits to toy data");
   plot->Draw();

   // Make a RooCategory object. This will control which of the pdfs is "active"
   RooCategory cat("pdf_index","Index of Pdf which is active");

   // Make a RooMultiPdf object. The order of the pdfs will be the order of their index, ie for below
   // 0 == exponential
   // 1 == polynomial
   // 2 == powerlaw
   RooArgList mypdfs;
   mypdfs.add(exponential);
   mypdfs.add(polynomial);
   mypdfs.add(powerlaw);

   RooMultiPdf multipdf("roomultipdf","All Pdfs",cat,mypdfs);
   // By default the multipdf will tell combine to add 0.5 to the nll for each parameter (this is the penalty for the discrete profiling method)
   // It can be changed with
   //   multipdf.setCorrectionFactor(penalty)
   // For bias-studies, this isn;t relevant however, so lets just leave the default

   // As usual make an extended term for the background with _norm for freely floating yield
   RooRealVar norm("roomultipdf_norm","Number of background events",1000,0,10000);

   // We will also produce a signal model for the bias studies
   RooRealVar sigma("sigma","sigma",1.2); sigma.setConstant(true);
   RooRealVar MH("MH","MH",125); MH.setConstant(true);
   RooGaussian signal("signal","signal",mass,MH,sigma);


   // Save to a new workspace
   TFile *fout = new TFile("workspace.root","RECREATE");
   RooWorkspace wout("workspace","workspaace");

   data->SetName("data");
   wout.import(*data);
   wout.import(cat);
   wout.import(norm);
   wout.import(multipdf);
   wout.import(signal);
   wout.Print();
   wout.Write();
}
```

The signal is modelled as a simple Gaussian with a width approximately that of the diphoton resolution and the background is a choice of 3 functions. An exponential, a power-law and a 2nd order polynomial. This choice is accessible inside combine through the use of the [RooMultiPdf](https://github.com/cms-analysis/HiggsAnalysis-CombinedLimit/blob/81x-root606/interface/RooMultiPdf.h) object which can switch between the functions by setting its associated index (herein called **pdf_index**). This (as with all parameters in combine) is accessible via the `--setParameters` option.

To asses the bias, one can throw toys using one function and fit with another. All of this only needs to use one datacard [hgg_toy_datacard.txt](https://github.com/cms-analysis/HiggsAnalysis-CombinedLimit/tree/81x-root606/data/tutorials/bias_studies/hgg_toy_datacard.txt)
 
The bias studies are performed in two stages. The first is to generate toys using one of the functions under some value of the signal strength **r** (or $\mu$). This can be repeated for several values of **r** and also at different masses, but here the Higgs mass is fixed to 125 GeV. 

```bash
    combine hgg_toy_datacard.txt -M GenerateOnly --setParameters pdf_index=0 --toysFrequentist -t 100 --expectSignal 1 --saveToys -m 125 --freezeParameters pdf_index
```
!!! warning 
    It is important to freeze `pdf_index` otherwise combine will try to iterate over the index in the frequentist fit.

Now we have 100 toys which, by setting `pdf_index=0`, sets the background pdf to the exponential function i.e assumes the exponential is the *true* function. Note that the option `--toysFrequentist` is added. This first performs a fit of the pdf, assuming a signal strength of 1, to the data before generating the toys. This is the most obvious choice as to where to throw the toys from.

The next step is to fit the toys under a different background pdf hypothesis. This time we set the `pdf_index` to be 1, the powerlaw and run fits with the `FitDiagnostics` method again freezing `pdf_index`. 

```bash
    combine hgg_toy_datacard.txt -M FitDiagnostics  --setParameters pdf_index=1 --toysFile higgsCombineTest.GenerateOnly.mH125.123456.root  -t 100 --rMin -10 --rMax 10 --freezeParameters pdf_index --cminDefaultMinimizerStrategy=0
```
Note how we add the option `--cminDefaultMinimizerStrategy=0`. This is because we don't need the Hessian, as `FitDiagnostics` will  run minos to get the uncertainty on `r`. If we don't do this, Minuit will think the fit failed as we have parameters (those not attached to the current pdf) for which the likelihood is flat. 

!!! warning  
    You may get warnings about non-accurate errors such as `[WARNING]: Unable to determine uncertainties on all fit parameters in b-only fit` - These can be ignored since they are related to the free parameters of the background pdfs which are not active.

In the output file `fitDiagnostics.root` there is a tree which contains the best fit results under the signal+background hypothesis. One measure of the bias is the *pull* defined as the difference between the measured value of $\mu$ and the generated value (here we used 1) relative to the uncertainty on $\mu$. The pull distribution can be drawn and the mean provides an estimate of the pull. In this example, we are averaging the +ve and -ve errors, but we could do something smarter if the errors are very asymmetric. 

```c++
root -l fitDiagnostics.root
tree_fit_sb->Draw("(r-1)/(0.5*(rHiErr+rLoErr))>>h(20,-5,5)")
h->Fit("gaus")
```

![](images/biasexample.png) 


From the fitted Gaussian, we see the mean is at -1.35 which would indicate a bias of 135% of the uncertainty on mu from choosing the polynomial when the true function is an exponential!

### Discrete profiling 

If the `discrete` nuisance is left floating, it will be profiled by looping through the possible index values and finding the pdf which gives the best fit. This allows for the [**discrete profiling method**](https://arxiv.org/pdf/1408.6865.pdf) to be applied for any method which involves a profiled likelihood (frequentist methods). 

!!! warning 
    You should be careful since MINOS knows nothing about the discretenuisances and hence estimations of uncertainties will be incorrect via MINOS. Instead, uncertainties from scans and limits will correctly account for these nuisances. Currently the Bayesian methods will *not* properly treat the nuisances so some care should be taken when interpreting Bayesian results. 

As an example, we can use peform a likelihood scan as a function of the Higgs signal strength in the toy Hgg datacard. By leaving the object `pdf_index` non-constant, at each point in the likelihood scan, the pdfs will be iterated over and the one which gives the lowest -2 times log-likelihood, including the correction factor $c$ (as defined in the paper) will be stored in the output tree. We can also check the scan fixing to each pdf individually to check that the envelope is acheived. For this, you will need to include the option `--X-rtd REMOVE_CONSTANT_ZERO_POINT=1`. In this way, we can take a look at the absolute value to compare the curves, if we also include `--saveNLL`.

For example for a full scan, you can run 

```bash
    combine -M MultiDimFit -d hgg_toy_datacard.txt --algo grid --setParameterRanges r=-1,3 --cminDefaultMinimizerStrategy 0 --saveNLL -n Envelope -m 125 --setParameters myIndex=-1 --X-rtd REMOVE_CONSTANT_ZERO_POINT=1 
```

and for the individual `pdf_index` set to `X`, 

```bash
    combine -M MultiDimFit -d hgg_toy_datacard.txt --algo grid --setParameterRanges r=-1,3 --cminDefaultMinimizerStrategy 0 --saveNLL --freezeParameters pdf_index --setParameters pdf_index=X -n fixed_pdf_X -m 125 --X-rtd REMOVE_CONSTANT_ZERO_POINT=1
```

for `X=0,1,2`

You can then plot the value of `2*(deltaNLL+nll+nll0)` to plot the absolute value of (twice) the negative log-likelihood, including the correction term for extra parameters in the different pdfs. 

The above output will produce the following scans.  
![](images/discrete_profile.png)

As expected, the curve obtained by allowing the `pdf_index` to float (labelled "Envelope") picks out the best function (maximum corrected likelihood) for each value of the signal strength. 

In general, you can improve the performance of combine, when using the disccrete profiling method, by including the following options `--X-rtd MINIMIZER_freezeDisassociatedParams`, which will stop parameters not associated to the current pdf from floating in the fits. Additionaly, you can also include the following 

   * `--X-rtd MINIMIZER_multiMin_hideConstants`: hide the constant terms in the likelihood when recreating the minimizer
   * `--X-rtd MINIMIZER_multiMin_maskConstraints`: hide the constraint terms during the discrete minimization process
   * `--X-rtd MINIMIZER_multiMin_maskChannels=<choice>` mask in the NLL the channels that are not needed:
      * `<choice> 1`: keeps unmasked all channels that are participating in the discrete minimization.
      * `<choice> 2`: keeps unmasked only the channel whose index is being scanned at the moment.
       
You may want to check with the combine dev team if using these options as they are somewhat for *expert* use. 

## RooSplineND multidimensional splines

[RooSplineND](https://github.com/cms-analysis/HiggsAnalysis-CombinedLimit/blob/81x-root606/interface/RooSplineND.h) can be used to interpolate from tree of points to produce a continuous function in N-dimensions. This function can then be used as input to workspaces allowing for parametric rates/cross-sections/efficiencies etc OR can be used to up-scale the resolution of likelihood scans (i.e like those produced from combine) to produce smooth contours. 

The following script is an example of its use which produces a 2D spline from a set of points generated from a function. 


```c++
void splinend(){
   // library containing the RooSplineND 
   gSystem->Load("libHiggsAnalysisCombinedLimit.so");

   TTree *tree = new TTree("tree_vals","tree_vals");
   float xb,yb,fb;

   tree->Branch("f",&fb,"f/F");
   tree->Branch("x",&xb,"x/F");
   tree->Branch("y",&yb,"y/F");
   
   TRandom3 *r = new TRandom3();
   int nentries = 20; // just use a regular grid of 20x20

   double xmin = -3.2;
   double xmax = 3.2;
   double ymin = -3.2;
   double ymax = 3.2;

   for (int n=0;n<nentries;n++){
    for (int k=0;k<nentries;k++){

      xb=xmin+n*((xmax-xmin)/nentries);
      yb=ymin+k*((ymax-ymin)/nentries);
      // Gaussian * cosine function radial in "F(x^2+y^2)"
      double R = (xb*xb)+(yb*yb);
      fb = 0.1*TMath::Exp(-1*(R)/9)*TMath::Cos(2.5*TMath::Sqrt(R));
      tree->Fill();
     }
   }
   
   // 2D graph of points in tree
   TGraph2D *p0 = new TGraph2D();
   p0->SetMarkerSize(0.8);
   p0->SetMarkerStyle(20);
   
   int c0=0;
   for (int p=0;p<tree->GetEntries();p++){
        tree->GetEntry(p);
        p0->SetPoint(c0,xb,yb,fb);
        c0++;
        }


   // ------------------------------ THIS IS WHERE WE BUILD THE SPLINE ------------------------ //
   // Create 2 Real-vars, one for each of the parameters of the spline 
   // The variables MUST be named the same as the corresponding branches in the tree
   RooRealVar x("x","x",0.1,xmin,xmax); 
   RooRealVar y("y","y",0.1,ymin,ymax);

   
   // And the spline - arguments are 
   // Required ->   name, title, arglist of dependants, input tree, 
   // Optional ->  function branch name, interpolation width (tunable parameter), rescale Axis bool, cutstring 
   // The tunable parameter gives the radial basis a "width", over which the interpolation will be effectively taken 
   
   // the reascale Axis bool (if true) will first try to rescale the points so that they are of order 1 in range
   // This can be helpful if for example one dimension is in much larger units than another.
   
   // The cutstring is just a ROOT string which can be used to apply cuts to the tree in case only a sub-set of the points should be used 
   
   RooArgList args(x,y);
   RooSplineND *spline = new RooSplineND("spline","spline",args,tree,"f",1,true);
      // ----------------------------------------------------------------------------------------- //
   

   //TGraph *gr = spline->getGraph("x",0.1); // Return 1D graph. Will be a slice of the spline for fixed y generated at steps of 0.1
   
   // Plot the 2D spline 
   TGraph2D *gr = new TGraph2D();
   int pt = 0;
   for (double xx=xmin;xx<xmax;xx+=0.1){
     for (double yy=xmin;yy<ymax;yy+=0.1){
        x.setVal(xx);
        y.setVal(yy);
        gr->SetPoint(pt,xx,yy,spline->getVal());
        pt++;
     }
   }

   gr->SetTitle("");

   gr->SetLineColor(1);
   //p0->SetTitle("0.1 exp(-(x{^2}+y{^2})/9) #times Cos(2.5#sqrt{x^{2}+y^{2}})");
   gr->Draw("surf");
   gr->GetXaxis()->SetTitle("x");
   gr->GetYaxis()->SetTitle("y");
   p0->Draw("Pcolsame");

   //p0->Draw("surfsame");
   TLegend *leg = new TLegend(0.2,0.82,0.82,0.98);
   leg->SetFillColor(0);
   leg->AddEntry(p0,"0.1 exp(-(x{^2}+y{^2})/9) #times Cos(2.5#sqrt{x^{2}+y^{2}})","p");
   leg->AddEntry(gr,"RooSplineND (N=2) interpolation","L");
   leg->Draw();
}
```

Running the script will produce the following plot. The plot shows the sampled points and the spline produced from them.

![](images/colspline.png) 


## RooParametricHist gammaN for shapes

Currently, there is no straight-forward implementation of using per-bin **gmN** like uncertainties with shape (histogram) analyses. Instead, it is possible to tie control regions (written as datacards) with the signal region using three methods. 

For analyses who take the normalisation of some process from a control region, it is possible to use either **lnU** or **rateParam** directives to float the normalisation in a correlated way of some process between two regions. Instead if each bin is intended to be determined via a control region, one can use a number of RooFit histogram pdfs/functions to accomplish this. The example below shows a simple implementation of a [RooParametricHist](https://github.com/cms-analysis/HiggsAnalysis-CombinedLimit/blob/81x-root606/interface/RooParametricHist.h) to achieve this.

copy the script below into a file called `examplews.C` and create the input workspace using `root -l examplews.C`...


```c++
void examplews(){
    // As usual, load the combine library to get access to the RooParametricHist
    gSystem->Load("libHiggsAnalysisCombinedLimit.so");

    // Output file and workspace
    TFile *fOut = new TFile("param_ws.root","RECREATE");
    RooWorkspace wspace("wspace","wspace");

    // better to create the bins rather than use the "nbins,min,max" to avoid spurious warning about adding bins with different 
    // ranges in combine - see https://root-forum.cern.ch/t/attempt-to-divide-histograms-with-different-bin-limits/17624/3 for why!
    const int nbins = 4; 
    double xmin=200.;
    double xmax=1000.;
    double xbins[5] = {200.,400.,600.,800.,1000.};
    
    // A search in a MET tail, define MET as our variable
<<<<<<< HEAD
    RooRealVar met("met","E_{T}^{miss}",xmin,xmax);
=======
    double xmin=200.;
    double xmax=1000.;

    RooRealVar met("met","E_{T}^{miss}",200,xmin,xmax);
>>>>>>> 59597631
    RooArgList vars(met);

    // better to create the bins rather than use the "nbins,min,max" to avoid spurious warning about adding bins with different 
    // ranges in combine - see https://root-forum.cern.ch/t/attempt-to-divide-histograms-with-different-bin-limits/17624/3 for why!
    double xbins[5] = {200.,400.,600.,800.,1000.};
    // ---------------------------- SIGNAL REGION -------------------------------------------------------------------//
    // Make a dataset, this will be just four bins in MET.
    // its easiest to make this from a histogram. Set the contents to "somehting"
<<<<<<< HEAD
    TH1F data_th1("data_obs_SR","Data observed in signal region",nbins,xbins);
=======
    TH1D data_th1("data_obs_SR","Data observed in signal region",4,xbins);
>>>>>>> 59597631
    data_th1.SetBinContent(1,100);
    data_th1.SetBinContent(2,50);
    data_th1.SetBinContent(3,25);
    data_th1.SetBinContent(4,10);
    RooDataHist data_hist("data_obs_SR","Data observed",vars,&data_th1);
    wspace.import(data_hist);

    // In the signal region, our background process will be freely floating,
    // Create one parameter per bin representing the yield. (note of course we can have multiple processes like this)
    RooRealVar bin1("bkg_SR_bin1","Background yield in signal region, bin 1",100,0,500);
    RooRealVar bin2("bkg_SR_bin2","Background yield in signal region, bin 2",50,0,500);
    RooRealVar bin3("bkg_SR_bin3","Background yield in signal region, bin 3",25,0,500);
    RooRealVar bin4("bkg_SR_bin4","Background yield in signal region, bin 4",10,0,500);
    RooArgList bkg_SR_bins;
    bkg_SR_bins.add(bin1);
    bkg_SR_bins.add(bin2);
    bkg_SR_bins.add(bin3);
    bkg_SR_bins.add(bin4);

    // Create a RooParametericHist which contains those yields, last argument is just for the binning,
    // can use the data TH1 for that
    RooParametricHist p_bkg("bkg_SR", "Background PDF in signal region",met,bkg_SR_bins,data_th1);
    // Always include a _norm term which should be the sum of the yields (thats how combine likes to play with pdfs)
    RooAddition p_bkg_norm("bkg_SR_norm","Total Number of events from background in signal region",bkg_SR_bins);

    // Every signal region needs a signal
<<<<<<< HEAD
    TH1F signal_th1("signal_SR","Signal expected in signal region",nbins,xbins);
=======
    TH1D signal_th1("signal_SR","Signal expected in signal region",4,xbins);
>>>>>>> 59597631
    signal_th1.SetBinContent(1,1);
    signal_th1.SetBinContent(2,2);
    signal_th1.SetBinContent(3,3);
    signal_th1.SetBinContent(4,8);
    RooDataHist signal_hist("signal","Data observed",vars,&signal_th1);
    wspace.import(signal_hist);

    // -------------------------------------------------------------------------------------------------------------//
    // ---------------------------- CONTROL REGION -----------------------------------------------------------------//
<<<<<<< HEAD
    TH1F data_CRth1("data_obs_CR","Data observed in control region",nbins,xbins);
=======
    TH1D data_CRth1("data_obs_CR","Data observed in control region",4,xbins);
>>>>>>> 59597631
    data_CRth1.SetBinContent(1,200);
    data_CRth1.SetBinContent(2,100);
    data_CRth1.SetBinContent(3,50);
    data_CRth1.SetBinContent(4,20);

    RooDataHist data_CRhist("data_obs_CR","Data observed",vars,&data_CRth1);
    wspace.import(data_CRhist);

    // This time, the background process will be dependent on the yields of the background in the signal region.
    // The transfer factor TF must account for acceptance/efficiency etc differences in the signal to control
    // In this example lets assume the control region is populated by the same process decaying to clean daughters with 2xBR
    // compared to the signal region

    // NB You could have a different transfer factor for each bin represented by a completely different RooRealVar

    // We can imagine that the transfer factor could be associated with some uncertainty - lets say a 1% uncertainty due to efficiency and 2% due to acceptance.
    // We need to make these nuisance parameters ourselves and give them a nominal value of 0


    RooRealVar efficiency("efficiency", "efficiency nuisance parameter",0);
    RooRealVar acceptance("acceptance", "acceptance nuisance parameter",0);

    // We would need to make the transfer factor a function of those too. Here we've assumed Log-normal effects (i.e the same as putting lnN in the CR datacard)
    // but note that we could use any function which could be used to parameterise the effect - eg if the systematic is due to some alternate template, we could
    // use polynomials for example.


    RooFormulaVar TF("TF","Trasnfer factor","2*TMath::Power(1.01,@0)*TMath::Power(1.02,@1)",RooArgList(efficiency,acceptance) );

    // Finally, we need to make each bin of the background in the control region a function of the background in the signal and the transfer factor
    // N_CR = N_SR x TF

    RooFormulaVar CRbin1("bkg_CR_bin1","Background yield in control region, bin 1","@0*@1",RooArgList(TF,bin1));
    RooFormulaVar CRbin2("bkg_CR_bin2","Background yield in control region, bin 2","@0*@1",RooArgList(TF,bin2));
    RooFormulaVar CRbin3("bkg_CR_bin3","Background yield in control region, bin 3","@0*@1",RooArgList(TF,bin3));
    RooFormulaVar CRbin4("bkg_CR_bin4","Background yield in control region, bin 4","@0*@1",RooArgList(TF,bin4));

    RooArgList bkg_CR_bins;
    bkg_CR_bins.add(CRbin1);
    bkg_CR_bins.add(CRbin2);
    bkg_CR_bins.add(CRbin3);
    bkg_CR_bins.add(CRbin4);
    RooParametricHist p_CRbkg("bkg_CR", "Background PDF in control region",met,bkg_CR_bins,data_th1);
    RooAddition p_CRbkg_norm("bkg_CR_norm","Total Number of events from background in control region",bkg_CR_bins);
    // -------------------------------------------------------------------------------------------------------------//


    // we can also use the standard interpolation from combine by providing alternative shapes (as RooDataHists)
    // here we're adding two of them (JES and ISR)
    TH1F background_up("tbkg_CR_JESUp","",nbins,xbins);
    background_up.SetBinContent(1,CRbin1.getVal()*1.01);
    background_up.SetBinContent(2,CRbin2.getVal()*1.02);
    background_up.SetBinContent(3,CRbin3.getVal()*1.03);
    background_up.SetBinContent(4,CRbin4.getVal()*1.04);
    RooDataHist bkg_CRhist_sysUp("bkg_CR_JESUp","Bkg sys up",vars,&background_up);
    wspace.import(bkg_CRhist_sysUp);

    TH1F background_down("bkg_CR_JESDown","",nbins,xbins);
    background_down.SetBinContent(1,CRbin1.getVal()*0.90);
    background_down.SetBinContent(2,CRbin2.getVal()*0.98);
    background_down.SetBinContent(3,CRbin3.getVal()*0.97);
    background_down.SetBinContent(4,CRbin4.getVal()*0.96);
    RooDataHist bkg_CRhist_sysDown("bkg_CR_JESDown","Bkg sys down",vars,&background_down);
    wspace.import(bkg_CRhist_sysDown);
    
    TH1F background_2up("tbkg_CR_ISRUp","",nbins,xbins);
    background_2up.SetBinContent(1,CRbin1.getVal()*0.85);
    background_2up.SetBinContent(2,CRbin2.getVal()*0.9);
    background_2up.SetBinContent(3,CRbin3.getVal()*0.95);
    background_2up.SetBinContent(4,CRbin4.getVal()*0.99);
    RooDataHist bkg_CRhist_sys2Up("bkg_CR_ISRUp","Bkg sys 2up",vars,&background_2up);
    wspace.import(bkg_CRhist_sys2Up);

    TH1F background_2down("bkg_CR_ISRDown","",nbins,xbins);
    background_2down.SetBinContent(1,CRbin1.getVal()*1.15);
    background_2down.SetBinContent(2,CRbin2.getVal()*1.1);
    background_2down.SetBinContent(3,CRbin3.getVal()*1.05);
    background_2down.SetBinContent(4,CRbin4.getVal()*1.01);
    RooDataHist bkg_CRhist_sys2Down("bkg_CR_ISRDown","Bkg sys 2down",vars,&background_2down);
    wspace.import(bkg_CRhist_sys2Down);

    // import the pdfs
    wspace.import(p_bkg);
    wspace.import(p_bkg_norm,RooFit::RecycleConflictNodes());
    wspace.import(p_CRbkg);
    wspace.import(p_CRbkg_norm,RooFit::RecycleConflictNodes());
    fOut->cd();
    wspace.Write();

    // Clean up
    fOut->Close();
    fOut->Delete();


}
```

Lets go through what the script is doing. First, the observable for the search is the missing energy so we create a parameter to represent that.

```c++
   RooRealVar met("met","E_{T}^{miss}",xmin,xmax);
```
First, the following lines create a freely floating parameter for each of our bins (in this example, there are only 4 bins, defined for our observable `met`.


```c++
   RooRealVar bin1("bkg_SR_bin1","Background yield in signal region, bin 1",100,0,500);
   RooRealVar bin2("bkg_SR_bin2","Background yield in signal region, bin 2",50,0,500);
   RooRealVar bin3("bkg_SR_bin3","Background yield in signal region, bin 3",25,0,500);
   RooRealVar bin4("bkg_SR_bin4","Background yield in signal region, bin 4",10,0,500);
    
   RooArgList bkg_SR_bins;
   bkg_SR_bins.add(bin1);
   bkg_SR_bins.add(bin2);
   bkg_SR_bins.add(bin3);
   bkg_SR_bins.add(bin4);
```

They are put into a list so that we can create a `RooParametricHist` and its normalisation from that list 

```c++
  RooParametricHist p_bkg("bkg_SR", "Background PDF in signal region",met,bkg_SR_bins,data_th1);

  RooAddition p_bkg_norm("bkg_SR_norm","Total Number of events from background in signal region",bkg_SR_bins);
```

For the control region, the background process will be dependent on the yields of the background in the signal region using a *transfer factor*. The transfer factor `TF` must account for acceptance/efficiency etc differences in the signal to control regions. 

In this example lets assume the control region is populated by the same process decaying to a different final state with twice as large branching ratio compared to the one in the signal region.

We could imagine that the transfer factor could be associated with some uncertainty - lets say a 1% uncertainty due to efficiency and 2% due to acceptance. We need to make nuisance parameters ourselves to model this and give them a nominal value of 0.

```c++
   RooRealVar efficiency("efficiency", "efficiency nuisance parameter",0);
   RooRealVar acceptance("acceptance", "acceptance nuisance parameter",0);
```

We need to make the transfer factor a function of these parameters since variations in these uncertainties will lead to variations of the transfer factor. Here we've assumed Log-normal effects (i.e the same as putting lnN in the CR datacard) but we could use *any function* which could be used to parameterise the effect - eg if the systematic is due to some alternate template, we could use polynomials for example.    

```c++
   RooFormulaVar TF("TF","Trasnfer factor","2*TMath::Power(1.01,@0)*TMath::Power(1.02,@1)",RooArgList(efficiency,acceptance) );
```

Then need to make each bin of the background in the control region a function of the background in the signal and the transfer factor - i.e $N_{CR} = N_{SR} \times TF $. 

```c++
   RooFormulaVar CRbin1("bkg_CR_bin1","Background yield in control region, bin 1","@0*@1",RooArgList(TF,bin1));
   RooFormulaVar CRbin2("bkg_CR_bin2","Background yield in control region, bin 2","@0*@1",RooArgList(TF,bin2));
   RooFormulaVar CRbin3("bkg_CR_bin3","Background yield in control region, bin 3","@0*@1",RooArgList(TF,bin3));
   RooFormulaVar CRbin4("bkg_CR_bin4","Background yield in control region, bin 4","@0*@1",RooArgList(TF,bin4));
```

As before, we also need to create the `RooParametricHist` for this process in the control region but this time the bin yields will be the `RooFormulaVars` we just created instead of free floating parameters. 

```c++
   RooArgList bkg_CR_bins;
   bkg_CR_bins.add(CRbin1);
   bkg_CR_bins.add(CRbin2);
   bkg_CR_bins.add(CRbin3);
   bkg_CR_bins.add(CRbin4);
   
   RooParametricHist p_CRbkg("bkg_CR", "Background PDF in control region",met,bkg_CR_bins,data_th1);
   RooAddition p_CRbkg_norm("bkg_CR_norm","Total Number of events from background in control region",bkg_CR_bins);
```

Finally, we can also create alternative shape variations (Up/Down) that can be fed to combine as we do with `TH1` or `RooDataHist` type workspaces. These need 
to be of type `RooDataHist`. The example below is for a Jet Energy Scale type shape uncertainty. 

```c++
   TH1F background_up("tbkg_CR_JESUp","",nbins,xbins);
   background_up.SetBinContent(1,CRbin1.getVal()*1.01);
   background_up.SetBinContent(2,CRbin2.getVal()*1.02);
   background_up.SetBinContent(3,CRbin3.getVal()*1.03);
   background_up.SetBinContent(4,CRbin4.getVal()*1.04);
   RooDataHist bkg_CRhist_sysUp("bkg_CR_JESUp","Bkg sys up",vars,&background_up);
   wspace.import(bkg_CRhist_sysUp);

   TH1F background_down("bkg_CR_JESDown","",nbins,xbins);
   background_down.SetBinContent(1,CRbin1.getVal()*0.90);
   background_down.SetBinContent(2,CRbin2.getVal()*0.98);
   background_down.SetBinContent(3,CRbin3.getVal()*0.97);
   background_down.SetBinContent(4,CRbin4.getVal()*0.96);
   RooDataHist bkg_CRhist_sysDown("bkg_CR_JESDown","Bkg sys down",vars,&background_down);
   wspace.import(bkg_CRhist_sysDown);
```

Below are datacards (for signal and control regions) which can be used in conjunction with the workspace built above. In order to "use" the control region, simply combine the two cards as usual using `combineCards.py`.


```
Signal Region Datacard -- signal category

imax * number of bins
jmax * number of processes minus 1
kmax * number of nuisance parameters

-------------------------------------------------------------------------------------------------------------------------------------------

shapes data_obs    signal   param_ws.root wspace:data_obs_SR 
shapes background  signal   param_ws.root wspace:bkg_SR   # the background model pdf which is freely floating, note other backgrounds can be added as usual
shapes signal      signal   param_ws.root wspace:signal

-------------------------------------------------------------------------------------------------------------------------------------------
bin         signal
observation  -1 
-------------------------------------------------------------------------------------------------------------------------------------------
# background rate must be taken from _norm param x 1      
bin                 signal      signal  
process             background  signal  
process             1            0      
rate               1            -1      
-------------------------------------------------------------------------------------------------------------------------------------------
# Normal uncertainties in the signal region 
lumi_8TeV         lnN    -           1.026 
-------------------------------------------------------------------------------------------------------------------------------------------
# free floating parameters, we do not need to declare them, but its a good idea to 
bkg_SR_bin1  flatParam 
bkg_SR_bin2  flatParam 
bkg_SR_bin3  flatParam 
bkg_SR_bin4  flatParam 
```

```
Control Region Datacard -- control category

imax * number of bins
jmax * number of processes minus 1
kmax * number of nuisance parameters

-------------------------------------------------------------------------------------------------------------------------------------------

shapes data_obs    control   param_ws.root wspace:data_obs_CR 
shapes background  control   param_ws.root wspace:bkg_CR  wspace:bkg_CR_$SYSTEMATIC # the background model pdf which is dependant on that in the SR, note other backgrounds can be added as usual

-------------------------------------------------------------------------------------------------------------------------------------------
bin         control
observation  -1 
-------------------------------------------------------------------------------------------------------------------------------------------
# background rate must be taken from _norm param x 1 
bin                 control     
process             background  
process             1           
rate                1                   
-------------------------------------------------------------------------------------------------------------------------------------------

JES shape 1 
ISR shape 1 
efficiency param 0 1
acceptance param 0 1

```

Note that for the control region, our nuisance parameters appear as `param` types so that combine will correctly constrain them.  

If we combine the two cards and fit the result with `-M MultiDimFit -v 3` we can see that the parameters which give the rate of background in each bin of the signal region, along with the nuisance parameters and signal strength, are determined by the fit - i.e we have properly included the constraint from the control region, just as with the 1-bin `gmN`. 

```
acceptance	  = 0.00374312	 +/-  0.964632	(limited)
bkg_SR_bin1	  = 99.9922	 +/-  5.92062	(limited)
bkg_SR_bin2	  = 49.9951	 +/-  4.13535	(limited)
bkg_SR_bin3	  = 24.9915	 +/-  2.9267	(limited)
bkg_SR_bin4	  = 9.96478	 +/-  2.1348	(limited)
efficiency	  = 0.00109195	 +/-  0.979334	(limited)
lumi_8TeV	  = -0.0025911	 +/-  0.994458
r	  = 0.00716347	 +/-  12.513	(limited)
```

The example given here  is extremely basic and it should be noted that additional complexity in the transfer factors, additional uncertainties/backgrounds etc in the cards are supported as always. 

!!! danger 
    If trying to implement parametric uncertainties in this setup (eg on transfer factors) which are correlated with other channels and implemented separately, you ***MUST*** normalise the uncertainty effect so that the datacard line can read `param name X 1`. That is the uncertainty on this parameter must be 1. Without this, there will be inconsistency with other nuisances of the same name in other channels implemented as **shape** or **lnN**.<|MERGE_RESOLUTION|>--- conflicted
+++ resolved
@@ -617,14 +617,11 @@
     double xbins[5] = {200.,400.,600.,800.,1000.};
     
     // A search in a MET tail, define MET as our variable
-<<<<<<< HEAD
-    RooRealVar met("met","E_{T}^{miss}",xmin,xmax);
-=======
+
     double xmin=200.;
     double xmax=1000.;
 
     RooRealVar met("met","E_{T}^{miss}",200,xmin,xmax);
->>>>>>> 59597631
     RooArgList vars(met);
 
     // better to create the bins rather than use the "nbins,min,max" to avoid spurious warning about adding bins with different 
@@ -633,11 +630,8 @@
     // ---------------------------- SIGNAL REGION -------------------------------------------------------------------//
     // Make a dataset, this will be just four bins in MET.
     // its easiest to make this from a histogram. Set the contents to "somehting"
-<<<<<<< HEAD
     TH1F data_th1("data_obs_SR","Data observed in signal region",nbins,xbins);
-=======
-    TH1D data_th1("data_obs_SR","Data observed in signal region",4,xbins);
->>>>>>> 59597631
+
     data_th1.SetBinContent(1,100);
     data_th1.SetBinContent(2,50);
     data_th1.SetBinContent(3,25);
@@ -664,11 +658,8 @@
     RooAddition p_bkg_norm("bkg_SR_norm","Total Number of events from background in signal region",bkg_SR_bins);
 
     // Every signal region needs a signal
-<<<<<<< HEAD
     TH1F signal_th1("signal_SR","Signal expected in signal region",nbins,xbins);
-=======
-    TH1D signal_th1("signal_SR","Signal expected in signal region",4,xbins);
->>>>>>> 59597631
+
     signal_th1.SetBinContent(1,1);
     signal_th1.SetBinContent(2,2);
     signal_th1.SetBinContent(3,3);
@@ -678,11 +669,8 @@
 
     // -------------------------------------------------------------------------------------------------------------//
     // ---------------------------- CONTROL REGION -----------------------------------------------------------------//
-<<<<<<< HEAD
     TH1F data_CRth1("data_obs_CR","Data observed in control region",nbins,xbins);
-=======
-    TH1D data_CRth1("data_obs_CR","Data observed in control region",4,xbins);
->>>>>>> 59597631
+
     data_CRth1.SetBinContent(1,200);
     data_CRth1.SetBinContent(2,100);
     data_CRth1.SetBinContent(3,50);
