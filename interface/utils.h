#ifndef HiggsAnalysis_CombinedLimit_utils_h
#define HiggsAnalysis_CombinedLimit_utils_h

#include <vector>
#include <string>
#include <unordered_map>
#include <TGraphAsymmErrors.h>
#include <TString.h>
#include <RooHistError.h>
#include <RooFitResult.h>
#include <RooAddPdf.h>
#include <TH1.h>
struct RooDataHist;
struct RooAbsData;
struct RooAbsPdf;
struct RooAbsReal;
struct RooAbsArg;
struct RooArgSet;
struct RooArgList;
struct RooSimultaneous;
struct RooAbsCollection;
struct RooWorkspace;
struct RooPlot;
struct RooRealVar;
struct RooProduct;
namespace RooStats { class ModelConfig; }
namespace utils {
    void printRDH(RooAbsData *data) ;
    void printRAD(const RooAbsData *d) ;
    void printPdf(const RooAbsReal *pdf) ;
    void printPdf(RooStats::ModelConfig &model) ;
    void printPdf(RooWorkspace *w, const char *pdfName) ;
    TGraphAsymmErrors * makeDataGraph(TH1 * dataHist, bool asDensity=false);
    //Make a tgraph asym errors from th1 of data
    
    //// print as a string, the name and value of a RooRealVar or RooCategoryVar
    TString printRooArgAsString(RooAbsArg *a); 

    // Clone a pdf and all its branch nodes. on request, clone also leaf nodes (i.e. RooRealVars)
    RooAbsPdf *fullClonePdf(const RooAbsPdf *pdf, RooArgSet &holder, bool cloneLeafNodes=false) ;
    // Clone a function and all its branch nodes. on request, clone also leaf nodes (i.e. RooRealVars)
    RooAbsReal *fullCloneFunc(const RooAbsReal *pdf, RooArgSet &holder, bool cloneLeafNodes=false) ;
    // Clone a function and all its branch nodes that depends on the observables. on request, clone also leaf nodes (i.e. RooRealVars)
    RooAbsReal *fullCloneFunc(const RooAbsReal *pdf, const RooArgSet &obs, RooArgSet &holder, bool cloneLeafNodes=false) ;

    /// Create a pdf which depends only on observables, and collect the other constraint terms
    /// Will return 0 if it's all constraints, &pdf if it's all observables, or a new pdf if it's something mixed
    /// In the last case, you're the owner of the returned pdf.
    RooAbsPdf *factorizePdf(const RooArgSet &observables, RooAbsPdf &pdf, RooArgList &constraints);

    /// collect factors depending on observables in obsTerms, and all others in constraints
    void factorizePdf(RooStats::ModelConfig &model, RooAbsPdf &pdf, RooArgList &obsTerms, RooArgList &constraints, bool debug=false);
    void factorizePdf(const RooArgSet &observables, RooAbsPdf &pdf, RooArgList &obsTerms, RooArgList &constraints, bool debug=false);
    RooAbsPdf *makeNuisancePdf(RooStats::ModelConfig &model, const char *name="nuisancePdf") ;
    RooAbsPdf *makeNuisancePdf(RooAbsPdf &pdf, const RooArgSet &observables, const char *name="nuisancePdf") ;

    /// factorize a RooAbsReal
    void factorizeFunc(const RooArgSet &observables, RooAbsReal &pdf, RooArgList &obsTerms, RooArgList &otherTerms, bool keepDuplicates = true, bool debug=false);
    /// workaround for RooProdPdf::components()
    RooArgList factors(const RooProduct &prod) ;

    /// Note: doesn't recompose Simultaneous pdfs properly, for that use factorizePdf method
    RooAbsPdf *makeObsOnlyPdf(RooStats::ModelConfig &model, const char *name="obsPdf") ;

    /// add to 'clients' all object within allObjects that *directly* depend on values
    void getClients(const RooAbsCollection &values, const RooAbsCollection &allObjects, RooAbsCollection &clients) ;

    /// set all RooRealVars to constants. return true if at least one changed status
    bool setAllConstant(const RooAbsCollection &coll, bool constant=true) ;

    /// Performs the following checks:
    ///  - global observables, if any, are RooRealVars and are const
    ///  - nuisances, if any, are RooRealVars and are floating
    ///  - parameters of interest are all RooRealVars and are floating
    ///  - there are no other floating parameters except observables, nuisances and POI
    bool checkModel(const RooStats::ModelConfig &model, bool throwOnFail=false) ;

    RooSimultaneous * rebuildSimPdf(const RooArgSet &observables, RooSimultaneous *pdf) ;

    void copyAttributes(const RooAbsArg &from, RooAbsArg &to) ;

    void guessChannelMode(RooSimultaneous &simPdf, RooAbsData &simData, bool verbose=false) ;
    void setChannelGenModes(RooSimultaneous &simPdf, const std::string &binned, const std::string &unbinned, int verbose) ;

    /// set style for plots
    void tdrStyle() ;
    
    /// make plots, if possible
    std::vector<RooPlot *> makePlots(const RooAbsPdf &pdf, const RooAbsData &data, const char *signalSel=0, const char *backgroundSel=0, float rebinFactor=1.0, RooFitResult *fitRes=0);

    struct CheapValueSnapshot {
        public:
            CheapValueSnapshot() : src_(0) {}
            CheapValueSnapshot(const RooAbsCollection &src) : src_(0), values_() { readFrom(src); }
            void readFrom(const RooAbsCollection &) ;
            void writeTo(const RooAbsCollection &) const ;
            void clear() { src_ = 0; values_.clear(); }
            const RooAbsCollection &src() const { return *src_; }
            bool  empty() const { return src_ == 0; }
            void  Print(const char *fmt) const ;
        private:
            const RooAbsCollection *src_;
            std::vector<double> values_;
    };

    // Create snapshot from string of values
    void createSnapshotFromString( const std::string expression, const RooArgSet &allvars, RooArgSet &output, const char *context="createSnapshotFromString");

    // Set values of physics model parameters
    void setModelParameters( const std::string & setPhysicsModelParameterExpression, const RooArgSet & params);
    // Set range of physics model parameters
    void setModelParameterRanges( const std::string & setPhysicsModelParameterRangeExpression, const RooArgSet & params);

    bool isParameterAtBoundary( const RooRealVar &);
    bool anyParameterAtBoundaries( const RooArgSet &, int verbosity);

    void reorderCombinations(std::vector<std::vector<int> > &, const std::vector<int> &, const std::vector<int> &);
    std::vector<std::vector<int> > generateCombinations(const std::vector<int> &vec);
    std::vector<std::vector<int> > generateOrthogonalCombinations(const std::vector<int> &vec);
    int countFloating(const RooArgSet &);
    RooArgSet returnAllVars(RooWorkspace *);
<<<<<<< HEAD
    bool freezeAllDisassociatedRooMultiPdfParameters(RooArgSet multiPdfs, RooArgSet allRooMultiPdfParams, bool freeze=true);


    class RooAbsArgHelper : public RooAbsArg {
      public:
        RooAbsArgHelper() {}
        static void FastSetDirtyFlag(RooAbsArg *arg) {
          static_cast<RooAbsArgHelper*>(arg)->_valueDirty = true;
        }
    };

    class FastDirtyFlags {
     public:
      FastDirtyFlags() {}
      void Configure(RooAbsReal & src, bool skipConst);
      void Propagate();

     private:
      std::vector<RooRealVar *> vars_;
      std::vector<std::vector<RooAbsArg *>> deps_;
      std::vector<double> prev_vals_;

      void AppendClients(RooAbsArg *arg, std::set<RooAbsArg*> & clients);

    };

=======
    bool freezeAllDisassociatedRooMultiPdfParameters(const RooArgSet & multiPdfs, const RooArgSet & allRooMultiPdfParams, bool freeze=true);

    // This is a workaround for a bug (?) in RooAddPdf that limits the number of elements
    // to 100 when de-serialised from a TFile. We have to access a protected array and reallocate
    // it with the correct size
    class RooAddPdfFixer : public RooAddPdf {
    public:
      RooAddPdfFixer() : RooAddPdf() {}
      RooAddPdfFixer(RooAddPdfFixer const& other) : RooAddPdf(other) {}

      void Fix(RooAddPdf & fixme);
      void FixAll(RooWorkspace & w);
    };
>>>>>>> 0a00e98c
}
#endif<|MERGE_RESOLUTION|>--- conflicted
+++ resolved
@@ -119,8 +119,7 @@
     std::vector<std::vector<int> > generateOrthogonalCombinations(const std::vector<int> &vec);
     int countFloating(const RooArgSet &);
     RooArgSet returnAllVars(RooWorkspace *);
-<<<<<<< HEAD
-    bool freezeAllDisassociatedRooMultiPdfParameters(RooArgSet multiPdfs, RooArgSet allRooMultiPdfParams, bool freeze=true);
+    bool freezeAllDisassociatedRooMultiPdfParameters(const RooArgSet & multiPdfs, const RooArgSet & allRooMultiPdfParams, bool freeze=true);
 
 
     class RooAbsArgHelper : public RooAbsArg {
@@ -146,9 +145,6 @@
 
     };
 
-=======
-    bool freezeAllDisassociatedRooMultiPdfParameters(const RooArgSet & multiPdfs, const RooArgSet & allRooMultiPdfParams, bool freeze=true);
-
     // This is a workaround for a bug (?) in RooAddPdf that limits the number of elements
     // to 100 when de-serialised from a TFile. We have to access a protected array and reallocate
     // it with the correct size
@@ -160,6 +156,5 @@
       void Fix(RooAddPdf & fixme);
       void FixAll(RooWorkspace & w);
     };
->>>>>>> 0a00e98c
 }
 #endif