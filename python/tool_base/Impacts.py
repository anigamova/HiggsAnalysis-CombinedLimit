--- conflicted
+++ resolved
@@ -221,11 +221,7 @@
                             set_parameters_str += var_str + ","
                 else:
                     set_parameters_str += setParam + ","
-<<<<<<< HEAD
             self.args.setPhysicsModelParameters = set_parameters_str.rstrip(',')
-=======
-        self.args.setPhysicsModelParameters = set_parameters_str.rstrip(",")
->>>>>>> b21fd7a6
 
         prefit = utils.prefit_from_workspace(ws, "w", paramList, self.args.setPhysicsModelParameters)
         res = {}
