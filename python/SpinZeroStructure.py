--- conflicted
+++ resolved
@@ -219,20 +219,14 @@
 class MultiSignalSpinZeroHiggs(SpinZeroHiggsBase,CanTurnOffBkgModel,MultiSignalModel):
     def setPhysicsOptions(self, physOptions):
         for po in physOptions:
-          if po.startswith("map="):
+            if po.startswith("map="):
                 break
-<<<<<<< HEAD
-          else: #no po started with map --> no manual overriding --> use the defaults
-            #can still override with e.g. turnoff=ZH,WH
-            if any("muAsPOI" in po for po in physOptions):
-=======
         else: #no po started with map --> no manual overriding --> use the defaults
               #can still override with e.g. turnoff=ZH,WH
             if any("muaspoi" in po.lower() or "mufixed" in po.lower() for po in physOptions):
                 raise ValueError("Should use muVAsPOI or mufFixed for MultiSignalSpinZeroHiggs")
 
             if any("muvaspoi" in po.lower() for po in physOptions):
->>>>>>> f57e1308
                 physOptions = [
                                "map=.*/(qq|Z|W)H:r_VVH[1,0,400]",
                               ] + physOptions
