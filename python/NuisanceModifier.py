import re
import sys
from math import log,exp,hypot

def quadratureAdd(pdf, val1, val2, context=None):
    if type(val1) == list and type(val2) == list:
        return [ quadratureAdd(pdf, val1[0], val2[0], context), quadratureAdd(pdf, val1[0], val2[0], context) ]
    elif type(val1) == list and type(val2) == float:
        return [ quadratureAdd(pdf, val1[0], 1.0/val2, context), quadratureAdd(pdf, val1[0], val2, context) ]
    elif type(val2) == list and type(val1) == float:
        return [ quadratureAdd(pdf, 1.0/val1, val2[0], context), quadratureAdd(pdf, val1, val2[0], context) ]
    if pdf in [ "lnN", "lnU" ]:
        if log(val1) * log(val2) < 0:
            raise RuntimeError, "Can't add in quadrature nuisances of pdf %s with values %s, %s that go in different directions (at %s)" % (pdf, val1, val2, context)
        ret = exp(hypot(abs(log(val1)),abs(log(val2))))
        return ret if val1 > 1 else 1.0/ret
    else:
        raise RuntimeError, "Quadrature add not implemented for pdf %s (at %s)" % (pdf, context)

def doAddNuisance(datacard, args):
    if len(args) < 5:
        raise RuntimeError, "Missing arguments: the syntax is: nuisance edit add process channel name pdf value [ options ]"
    (process, channel, name, pdf, value) = args[:5]
    if process != "*": cprocess = re.compile(process)
    if channel != "*": cchannel = re.compile(channel.replace("+","\+"))
    opts = args[5:]
    found = False
    errline = dict([(b,dict([(p,0) for p in datacard.exp[b]])) for b in datacard.bins])
    for lsyst,nofloat,pdf0,args0,errline0 in datacard.systs:
        if lsyst == name:
            if pdf != pdf0: raise RuntimeError, "Can't add nuisance %s with pdf %s ad it already exists as %s" % (name,pdf,pdf0)
            found = True
            errline = errline0
    if not found:
        datacard.systs.append([name,False,pdf,[],errline])
    if "/" in value:
        value = [ float(x) for x in value.split("/") ]
    else:
        value = float(value)
    foundChann, foundProc = False, False
    for b in errline.keys():
        if channel == "*" or cchannel.search(b):
            foundChann = True
            for p in datacard.exp[b]:
                if process == "*" or cprocess.search(p):
                    foundProc = True
                    if p in errline[b] and errline[b][p] not in [ 0.0, 1.0 ]:
                        if "addq" in opts:
                            errline[b][p] = quadratureAdd(pdf, errline[b][p], value, context="nuisance edit add, args = %s" % args)
                        elif "overwrite" in opts:
                            errline[b][p] = value
                        else:
                            raise RuntimeError, "Can't add nuisance with args = %s for bin %s, process %s: found existing non-null value %s, and no option 'addq' or 'overwrite' given" % (args,b,p,errline[b][p])
                    else:
                        errline[b][p] = value
    if not foundChann:
        sys.stderr.write("Warning: no channel found matching nuisance edit add with args = %s\n" % args)
    if not foundProc:
        sys.stderr.write("Warning: no process found matching nuisance edit add with args = %s\n" % args)

def doDropNuisance(datacard, args):
    if len(args) < 3:
        raise RuntimeError, "Missing arguments: the syntax is: nuisance edit drop process channel name [ options ]"
    (process, channel, name) = args[:3]
    if process != "*": cprocess = re.compile(process)
    if channel != "*": cchannel = re.compile(channel.replace("+","\+"))
    opts = args[3:]
    foundProc = False
    for lsyst,nofloat,pdf,args0,errline in datacard.systs:
        if re.match(name,lsyst):
            for b in errline.keys():
                if channel == "*" or cchannel.search(b):
                    #if channel != "*": foundProc = False
                    for p in datacard.exp[b]:
                        if process == "*" or cprocess.search(p):
                            foundProc = True
                            errline[b][p] = 0
            #if channel != "*" and foundProc == False:
            #    if "ifexists" not in opts:
            #        raise RuntimeError, "Error: nuisance edit drop %s found nothing in channel %s" % (args, channel)
            #    else:
            #        sys.stderr.write("Warning1: nuisance edit drop %s found nothing in channel %s\n" % (args, channel))
    if not foundProc and channel != "*":
        if "ifexists" not in opts:
            raise RuntimeError, "Error: nuisance edit drop %s found nothing" % (args)
        else:
            sys.stderr.write("Warning2: nuisance edit drop %s found nothing\n" % (args))


def doRenameNuisance(datacard, args):
    if len(args) < 4:
        raise RuntimeError, "Missing arguments: the syntax is: nuisance edit rename process channel oldname newname"
    (process, channel, oldname, newname) = args[:4]
    if process != "*": cprocess = re.compile(process)
    if channel != "*": cchannel = re.compile(channel.replace("+","\+"))
    opts = args[4:]
    foundChann, foundProc = False, False
    for lsyst,nofloat,pdf0,args0,errline0 in datacard.systs[:]:

        lsystnew = re.sub(oldname,newname,lsyst)
        if lsystnew != lsyst:
            found = False
            errline2 = dict([(b,dict([(p,0) for p in datacard.exp[b]])) for b in datacard.bins])
            for lsyst2,nofloat2,pdf2,args2,errline2b in datacard.systs:
                if lsyst2 == lsystnew:
                    found = True
                    errline2 = errline2b
                    if pdf2 != pdf0 and pdf2 not in ['lnN']: raise RuntimeError, "Can't rename nuisance %s with pdf %s to name %s which already exists as %s" % (lsyst,pdf0,lsystnew,pdf2)
            if not found:
                datacard.systs.append([lsystnew,nofloat,pdf0,args0,errline2])
            for b in errline0.keys():
                if channel == "*" or cchannel.match(b):
                    foundChann = True
                    if channel != "*": foundProc = False
                    for p in datacard.exp[b].keys():
                        if process == "*" or cprocess.match(p):
                            foundProc = True
<<<<<<< HEAD
    			    if "shape" in pdf0 : datacard.systematicsShapeMap[newname,b,p]=oldname
                            if p in errline0[b] and errline2[b][p] not in [ 0.0, 1.0 ]:
                                if "addq" in opts:
                                    errline2[b][p] = quadratureAdd(pdf0, errline0[b][p], errline2[b][p], context="nuisance edit rename, args = %s" % args)
                                elif "overwrite" in opts:
                                    errline2[b][p] = errline0[b][p]
=======
                            if errline0[b][p] not in [0.0]:
                                if p in errline0[b] and errline2[b][p] not in [ 0.0, 1.0 ]:
                                    if "addq" in opts:
                                        errline2[b][p] = quadratureAdd(pdf0, errline0[b][p], errline2[b][p], context="nuisance edit rename, args = %s" % args)
                                    elif "overwrite" in opts:
                                        errline2[b][p] = errline0[b][p]
                                    else:
                                        raise RuntimeError, "Can't rename nuisance with args = %s for bin %s, process %s: found existing non-null value %s, and no option 'addq' or 'overwrite' given" % (args,b,p,errline2[b][p])
>>>>>>> db5467c5
                                else:
                                    errline2[b][p] = errline0[b][p]
                                errline0[b][p] = 0
                    if channel != "*" and not foundProc:
                        if "ifexists" not in opts:
                            raise RuntimeError, "Error: nuisance edit rename %s found nothing in channel %s" % (args, channel)
                        else:
                            sys.stderr.write("Warning: nuisance edit rename %s found nothing in channel %s\n" % (args, channel))
    if not foundProc and channel != "*":
        if "ifexists" not in opts:
            raise RuntimeError, "Error: no process found matching nuisance edit rename with args = %s (and option 'ifexist' not specified)\n" % args
        else:
            sys.stderr.write("Warning: no process found matching nuisance edit rename with args = %s\n" % args)
    if not foundChann:
        sys.stderr.write("Warning: no channel found matching nuisance edit rename with args = %s\n" % args)

def doChangeNuisancePdf(datacard, args):
    if len(args) < 2:
        raise RuntimeError, "Missing arguments: the syntax is: nuisance edit changepdf name newpdf [ options ]"
    (name, newpdf) = args[:2]
    found = False
    for i,(lsyst,nofloat,pdf,args0,errline) in enumerate(datacard.systs):
        if re.match(name,lsyst):
            found = True; ok = False
            if newpdf == pdf: continue
            if pdf in [ "lnN", "lnU"]:
                if newpdf in ["lnN","lnU"]:
                    ok = True
                elif newpdf in [ "trG", "unif", "dFD", "dFD2"]:
                    ok = True
                    for b in errline.keys():
                        for p in errline[b].keys():
                            errline[b][p] = log(errline[b][p]) if errline[b][p] not in [0., 1.] else 0.
            elif pdf in ["trG", "unif", "dFD", "dFD2"]:
                if newpdf in [ "trG", "unif", "dFD", "dFD2"]:
                    ok = True
                elif newpdf in ["lnN","lnU"]:
                    ok = True
                    for b in errline.keys():
                        for p in errline[b].keys():
                            errline[b][p] = exp(errline[b][p]) if errline[b][p] not in [0., 1.] else 0.
            elif "shape" in pdf:
                if "shape" in newpdf:
                    ok = True
            if ok:
                datacard.systs[i][2] = newpdf
            else:
                raise RuntimeError, "I can't convert pdf %s from pdf %s to %s" % (lsyst,pdf,newpdf)
    if not found:
        sys.stderr.write("Warning: no pdf found for changepdf with args %s\n" % args)

def doSplitNuisance(datacard, args):
    if len(args) < 7:
        raise RuntimeError, "Missing arguments: the syntax is: nuisance edit split process channel oldname newname1 newname2 value1 value2"
    (process, channel, oldname, newname1, newname2, value1, value2) = args[:7]
    if process != "*": cprocess = re.compile(process)
    if channel != "*": cchannel = re.compile(channel.replace("+","\+"))
    opts = args[7:]
    foundProc = False
    for lsyst,nofloat,pdf,args0,errline in datacard.systs:
        if re.match(oldname,lsyst):
            for b in errline.keys():
                if channel == "*" or cchannel.search(b):
                    for p in datacard.exp[b]:
                        if process == "*" or cprocess.search(p):
                            foundProc = True
                            if errline[b][p] not in [0., 1.]:
                                doAddNuisance(datacard, [p, b, newname1, pdf, value1, "overwrite"])
                                doAddNuisance(datacard, [p, b, newname2, pdf, value2, "overwrite"])
                            errline[b][p] = 0

    if not foundProc and channel != "*":
        if "ifexists" not in opts:
            raise RuntimeError, "Error: nuisance edit split %s found nothing" % (args)
        else:
            sys.stderr.write("Warning2: nuisance edit split %s found nothing\n" % (args))

def doFreezeNuisance(datacard, args):
    if len(args) < 1:
        raise RuntimeError, "Missing arguments: the syntax is: nuisance edit freeze name [ifexists] (name can be a pattern)"
    pat = re.compile("^"+args[0]+"$")
    opts = args[1:]
    found = []

    # first check in the list of paramters as flatParam, rateParam or discretes not included in datacard.systs (smaller usually)
    for lsyst in datacard.flatParamNuisances.keys()+list(datacard.rateParamsOrder)+datacard.discretes:
         if re.match(pat,lsyst):
            datacard.frozenNuisances.add(lsyst)
            found.append(lsyst)

    if not found: 
      for lsyst,nofloat,pdf,args0,errline in datacard.systs:
        if re.match(pat,lsyst):
            datacard.frozenNuisances.add(lsyst)
            found.append(lsyst)

        
    # Warn user/exit  
    if not found:
        if "ifexists" not in opts:
            raise RuntimeError, "Error: nuisance edit freeze %s found nothing" % args[0]
        else:
            sys.stderr.write("Warning2: nuisance edit freeze %s found nothing\n" % args[0])

def doFlipNuisance(datacard,args):
    if len(args) < 3:
        raise RuntimeError, "Missing arguments: the syntax is: nuisance edit flip process channel name [options: ifexists, p2n (only positive to negative), n2p (only negative to positive)]"
    (process, channel, name) = args[:3]
    if process != "*": cprocess = re.compile(process)
    if channel != "*": cchannel = re.compile(channel.replace("+","\+"))
    opts = args[3:]
    if "n2p" not in opts and "p2n" not in opts:
        raise RuntimeError, "Error: nuisance edit flip %s missed option n2p and/or p2n" % (args)
    foundProc = False
    for lsyst,nofloat,pdf,args0,errline in datacard.systs:
        if re.match(name,lsyst):
            if pdf not in ["lnN"]:
                raise RuntimeError, "Error: nuisance edit flip %s currently not support pdftype %s" % (args,pdf)
            for b in errline.keys():
                if channel == "*" or cchannel.search(b):
                    for p in datacard.exp[b]:
                        if process == "*" or cprocess.search(p):
                            foundProc = True
                            if errline[b][p] not in [0., 1.]:
                                if type(errline[b][p]) is list:
                                    if errline[b][p][0] < 1 :
                                        if "p2n" in opts:
                                            errline[b][p][0] = 1./errline[b][p][0]
                                            errline[b][p][1] = 1./errline[b][p][1]
                                    elif errline[b][p][0] > 1:
                                        if "n2p" in opts:
                                            errline[b][p][0] = 1./errline[b][p][0]
                                            errline[b][p][1] = 1./errline[b][p][1]
                                else:
                                    if errline[b][p] > 1:
                                        if "p2n" in opts:  errline[b][p] = 1./errline[b][p]
                                    elif errline[b][p] < 1:
                                        if "n2p" in opts:  errline[b][p] = 1./errline[b][p]

    if not foundProc and channel != "*":
        if "ifexists" not in opts:
            raise RuntimeError, "Error: nuisance edit flip %s found nothing" % (args)
        else:
            sys.stderr.write("Warning2: nuisance edit flip %s found nothing\n" % (args))

def doEditNuisance(datacard, command, args):
    if command == "add":
        doAddNuisance(datacard, args)
    elif command == "drop":
        doDropNuisance(datacard, args)
    elif command == "rename":
        doRenameNuisance(datacard, args)
    elif command == "changepdf":
        doChangeNuisancePdf(datacard, args)
    elif command == "split":
        doSplitNuisance(datacard, args)
    elif command == "freeze":
        doFreezeNuisance(datacard, args)
    elif command == "flip":
        doFlipNuisance(datacard, args)
    else:
        raise RuntimeError, "Error, unknown nuisance edit command %s (args %s)" % (command, args)
        <|MERGE_RESOLUTION|>--- conflicted
+++ resolved
@@ -115,26 +115,17 @@
                     for p in datacard.exp[b].keys():
                         if process == "*" or cprocess.match(p):
                             foundProc = True
-<<<<<<< HEAD
     			    if "shape" in pdf0 : datacard.systematicsShapeMap[newname,b,p]=oldname
                             if p in errline0[b] and errline2[b][p] not in [ 0.0, 1.0 ]:
                                 if "addq" in opts:
                                     errline2[b][p] = quadratureAdd(pdf0, errline0[b][p], errline2[b][p], context="nuisance edit rename, args = %s" % args)
                                 elif "overwrite" in opts:
                                     errline2[b][p] = errline0[b][p]
-=======
-                            if errline0[b][p] not in [0.0]:
-                                if p in errline0[b] and errline2[b][p] not in [ 0.0, 1.0 ]:
-                                    if "addq" in opts:
-                                        errline2[b][p] = quadratureAdd(pdf0, errline0[b][p], errline2[b][p], context="nuisance edit rename, args = %s" % args)
-                                    elif "overwrite" in opts:
-                                        errline2[b][p] = errline0[b][p]
-                                    else:
-                                        raise RuntimeError, "Can't rename nuisance with args = %s for bin %s, process %s: found existing non-null value %s, and no option 'addq' or 'overwrite' given" % (args,b,p,errline2[b][p])
->>>>>>> db5467c5
                                 else:
-                                    errline2[b][p] = errline0[b][p]
-                                errline0[b][p] = 0
+                                    raise RuntimeError, "Can't rename nuisance with args = %s for bin %s, process %s: found existing non-null value %s, and no option 'addq' or 'overwrite' given" % (args,b,p,errline2[b][p])
+                            else:
+                                errline2[b][p] = errline0[b][p]
+                            errline0[b][p] = 0
                     if channel != "*" and not foundProc:
                         if "ifexists" not in opts:
                             raise RuntimeError, "Error: nuisance edit rename %s found nothing in channel %s" % (args, channel)
