--- conflicted
+++ resolved
@@ -313,21 +313,14 @@
 
 class Kappas(LHCHCGBaseModel):
     "assume the SM coupling but let the Higgs mass to float"
-<<<<<<< HEAD
-    def __init__(self,resolved=True,BRU=True,addInvisible=False,addUndet=False,addKappaC=False):
-=======
-    def __init__(self,resolved=True,BRU=True,addInvisible=False,addUndet=False,addWidth=False):
->>>>>>> 8c1f11f9
+    def __init__(self,resolved=True,BRU=True,addInvisible=False,addUndet=False,,addWidth=False,addKappaC=False):
         LHCHCGBaseModel.__init__(self) # not using 'super(x,self).__init__' since I don't understand it
         self.doBRU = BRU
         self.resolved = resolved
         self.addInvisible = addInvisible
         self.addUndet = addUndet
-<<<<<<< HEAD
         self.addKappaC = addKappaC
-=======
         self.addWidth = addWidth
->>>>>>> 8c1f11f9
     def setPhysicsOptions(self,physOptions):
         self.setPhysicsOptionsBase(physOptions)
         for po in physOptions:
@@ -406,15 +399,10 @@
         kappa_mu_expr = 'kappa_mu' if self.promote_hmm else 'kappa_tau'
         self.modelBuilder.factory_('expr::c7_Gscal_Z("@0*@0*@1*@2", kappa_Z, SM_BR_hzz, HiggsDecayWidth_UncertaintyScaling_hzz)') 
         self.modelBuilder.factory_('expr::c7_Gscal_W("@0*@0*@1*@2", kappa_W, SM_BR_hww, HiggsDecayWidth_UncertaintyScaling_hww)')
-<<<<<<< HEAD
-        self.modelBuilder.factory_('expr::c7_Gscal_tau("@0*@0*@1*@4+@2*@2*@3*@5", kappa_tau, SM_BR_htt, %s, SM_BR_hmm, HiggsDecayWidth_UncertaintyScaling_htt, HiggsDecayWidth_UncertaintyScaling_hmm)' % kappa_mu_expr)
         if (self.addKappaC):
             self.modelBuilder.factory_('expr::c7_Gscal_top("@0*@0 * @1*@2", kappa_c, SM_BR_hcc, HiggsDecayWidth_UncertaintyScaling_hcc)')
         else: 
             self.modelBuilder.factory_('expr::c7_Gscal_top("@0*@0 * @1*@2", kappa_t, SM_BR_hcc, HiggsDecayWidth_UncertaintyScaling_hcc)')
-=======
-        self.modelBuilder.factory_('expr::c7_Gscal_top("@0*@0 * @1*@2", kappa_t, SM_BR_hcc, HiggsDecayWidth_UncertaintyScaling_hcc)')
->>>>>>> 8c1f11f9
         self.modelBuilder.factory_('expr::c7_Gscal_bottom("@0*@0 * (@1*@3+@2)", kappa_b, SM_BR_hbb, SM_BR_hss, HiggsDecayWidth_UncertaintyScaling_hbb)')
         self.modelBuilder.factory_('expr::c7_Gscal_gluon("  @0  * @1 * @2", Scaling_hgluglu, SM_BR_hgluglu, HiggsDecayWidth_UncertaintyScaling_hgluglu)')
         self.modelBuilder.factory_('expr::c7_Gscal_gamma("@0*@1*@4 + @2*@3*@5",  Scaling_hgg, SM_BR_hgg, Scaling_hzg, SM_BR_hzg, HiggsDecayWidth_UncertaintyScaling_hgg, HiggsDecayWidth_UncertaintyScaling_hzg)')
@@ -1184,11 +1172,8 @@
 K2 = Kappas(resolved=False)
 K2Width = Kappas(resolved=False,addWidth=True)
 K2Inv = Kappas(resolved=False,addInvisible=True,addUndet=False)
-<<<<<<< HEAD
-K2InvC = Kappas(resolved=False,addInvisible=True,addUndet=False,addKappaC=True)
-=======
+K2InvC = Kappas(resolved=False,addInvisible=True,addUndet=False,addWidth=False,addKappaC=True)
 K2InvWidth = Kappas(resolved=False,addInvisible=True,addUndet=False,addWidth=True)
->>>>>>> 8c1f11f9
 K2Undet = Kappas(resolved=False,addInvisible=True,addUndet=True)
 K2UndetWidth = Kappas(resolved=False,addInvisible=True,addUndet=True,addWidth=True)
 K3 = KappaVKappaF(floatbrinv=False)
