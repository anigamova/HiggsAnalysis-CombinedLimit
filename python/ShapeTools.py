from sys import stdout, stderr
import os.path
import ROOT
from math import *
<<<<<<< HEAD

RooArgSet_add_original = ROOT.RooArgSet.add
def RooArgSet_add_patched(self, obj, *args, **kwargs):
    if isinstance(obj, ROOT.RooAbsCollection):
        return ROOT.RooAbsCollection.add(self, obj, *args, **kwargs)
    else:
        return RooArgSet_add_original(self, obj, *args, **kwargs)
ROOT.RooArgSet.add = RooArgSet_add_patched
=======
>>>>>>> c2b62530

from HiggsAnalysis.CombinedLimit.ModelTools import ModelBuilder

class ShapeBuilder(ModelBuilder):
    def __init__(self,datacard,options):
        ModelBuilder.__init__(self,datacard,options) 
        if not datacard.hasShapes: 
            raise RuntimeError, "You're using a ShapeBuilder for a model that has no shapes"
        if options.libs:
            for lib in options.libs:
                ROOT.gSystem.Load(lib)
    	self.wspnames = {}
    	self.wsp = None
	self.norm_rename_map = {}
    ## ------------------------------------------
    ## -------- ModelBuilder interface ----------
    ## ------------------------------------------
    def doObservables(self):
        if (self.options.verbose > 2): stderr.write("Using shapes: qui si parra' la tua nobilitate\n")
        self.prepareAllShapes();
        if len(self.DC.bins) > 1 or not self.options.forceNonSimPdf:
            ## start with just a few channels
            strexpr="CMS_channel[" + ",".join(["%s=%d" % (l,i) for i,l in enumerate(self.DC.bins[:5])]) + "]";
            self.doVar(strexpr);
            self.out.binCat = self.out.cat("CMS_channel");
            ## then add all the others, to avoid a too long factory string
            for i,l in enumerate(self.DC.bins[5:]): self.out.binCat.defineType(l,i+5)   
            if self.options.verbose > 1: stderr.write("Will use category 'CMS_channel' to identify the %d channels\n" % self.out.binCat.numTypes())
            self.out.obs = ROOT.RooArgSet()
            self.out.obs.add(self.out.binVars)
            self.out.obs.add(self.out.binCat)
        else:
            self.out.obs = self.out.binVars
        self.doSet("observables",self.out.obs)
        if len(self.DC.obs) != 0: 
            self.doCombinedDataset()
    def doIndividualModels(self):
        if self.options.verbose:
            stderr.write("Creating pdfs for individual modes (%d): " % len(self.DC.bins));
            stderr.flush()
        for i,b in enumerate(self.DC.bins):
            #print "  + Getting model for bin %s" % (b)
            pdfs   = ROOT.RooArgList(); bgpdfs   = ROOT.RooArgList()
            coeffs = ROOT.RooArgList(); bgcoeffs = ROOT.RooArgList()
            sigcoeffs = []
            binconstraints = ROOT.RooArgList()
            bbb_args = None
            channelBinParFlag = b in self.DC.binParFlags.keys()
            if channelBinParFlag:
                print 'Channel %s will use autoMCStats with settings: event-threshold=%g, include-signal=%i, hist-mode=%i' % ((b,)+self.DC.binParFlags[b])
            for p in self.DC.exp[b].keys(): # so that we get only self.DC.processes contributing to this bin
                if self.DC.exp[b][p] == 0: continue
                if self.physics.getYieldScale(b,p) == 0: continue # exclude really the pdf
                #print "  +--- Getting pdf for %s in bin %s" % (p,b)
                (pdf,coeff) = (self.getPdf(b,p), self.out.function("n_exp_bin%s_proc_%s" % (b,p)))
                if self.options.optimizeExistingTemplates:
                    pdf1 = self.optimizeExistingTemplates(pdf)
                    if (pdf1 != pdf):
                        self.out.dont_delete.append(pdf1)
                        pdf = pdf1
                extranorm = self.getExtraNorm(b,p)
                if extranorm:
                    prodset = ROOT.RooArgList(self.out.function("n_exp_bin%s_proc_%s" % (b,p)))
                    for X in extranorm: prodset.add(self.out.function(X))
                    prodfunc = ROOT.RooProduct("n_exp_final_bin%s_proc_%s" % (b,p), "", prodset)
                    self.out._import(prodfunc)
                    coeff = self.out.function("n_exp_final_bin%s_proc_%s" % (b,p))                    
                if channelBinParFlag:  # It's better if the CMSHistFunc objects are in the workspace already
                    self.out._import(pdf)
                    pdf = self.out.arg(pdf.GetName())
                pdf.setStringAttribute("combine.process", p)
                pdf.setStringAttribute("combine.channel", b)
                pdf.setAttribute("combine.signal", self.DC.isSignal[p])
                if channelBinParFlag and self.DC.isSignal[p] and not self.DC.binParFlags[b][1]:
                    pdf.setAttribute('skipForErrorSum')
                coeff.setStringAttribute("combine.process", p)
                coeff.setStringAttribute("combine.channel", b)
                coeff.setAttribute("combine.signal", self.DC.isSignal[p])
                pdfs.add(pdf); coeffs.add(coeff)
                if not self.DC.isSignal[p]:
                    bgpdfs.add(pdf); bgcoeffs.add(coeff)
                else:
                    sigcoeffs.append(coeff)
            if self.options.verbose > 1: print "Creating RooAddPdf %s with %s elements" % ("pdf_bin"+b, coeffs.getSize())
            if channelBinParFlag: 
                prop = ROOT.CMSHistErrorPropagator("prop_bin%s" % b, "", pdfs.at(0).getXVar(), pdfs, coeffs)
                if self.DC.binParFlags[b][0] >= 0.:
                    bbb_args = prop.setupBinPars(self.DC.binParFlags[b][0])
                    for bidx in range(bbb_args.getSize()):
                        arg = bbb_args.at(bidx)
                        n = arg.GetName()
                        parname = n
                        self.out._import(arg)
                        if arg.getAttribute("createGaussianConstraint"):
                            self.doObj("%s_Pdf" % n, "SimpleGaussianConstraint", "%s, %s_In[0,%s], %s" % (n, n, '-7,7', '1.0'), True)
                            self.out.var(n).setVal(0)
                            self.out.var(n).setError(1)
                            if self.options.optimizeBoundNuisances: self.out.var(n).setAttribute("optimizeBounds")
                        elif arg.getAttribute("createPoissonConstraint"):
                            nom = arg.getVal()
                            pval = ROOT.Math.normal_cdf_c(7)
                            minObs = nom
                            while minObs > 0 and (ROOT.TMath.Poisson(minObs, nom + 1) > pval):
                                minObs -= (sqrt(nom) if nom > 10 else 1)
                            maxObs = nom + 2
                            while (ROOT.TMath.Poisson(maxObs, nom + 1) > pval):
                                #print "Poisson(maxObs = %d, %f) = %g > 1e-12" % (maxObs, args[0]+1, ROOT.TMath.Poisson(maxObs, args[0]+1))
                                maxObs += (sqrt(nom) if nom > 10 else 2)
                            self.doObj("%s_Pdf" % n, "Poisson", "%s_In[%d,%f,%f], %s, 1" % (n, nom, minObs, maxObs, n))
                            if n.endswith('_prod'):
                                parname = n[:-5]
                        binconstraints.add(self.out.pdf('%s_Pdf' % n))
                        self.out.var("%s_In" % n).setConstant(True)
                        self.extraNuisances.append(self.out.var("%s" % parname))
                        self.extraGlobalObservables.append(self.out.var("%s_In" % n))
                if not self.out.var('ONE'):
                    self.doVar('ONE[1.0]')
                sum_s = ROOT.RooRealSumPdf("pdf_bin%s"       % b,  "", ROOT.RooArgList(prop),   ROOT.RooArgList(self.out.var('ONE')), True)
                if not self.options.noBOnly:
                    if not self.out.var('ZERO'):
                        self.doVar('ZERO[0.0]')
                    customizer = ROOT.RooCustomizer(prop, "")
                    for arg in sigcoeffs:
                        customizer.replaceArg(arg, self.out.var('ZERO'))
                    prop_b = customizer.build(True)
                    if len(sigcoeffs):
                        prop_b.SetName("prop_bin%s_bonly" % b)
                    sum_b = ROOT.RooRealSumPdf("pdf_bin%s_bonly"       % b,  "", ROOT.RooArgList(prop_b),   ROOT.RooArgList(self.out.var('ONE')), True)
            else:
                sum_s = ROOT.RooAddPdf("pdf_bin%s"       % b, "",   pdfs,   coeffs)
                if not self.options.noBOnly: sum_b = ROOT.RooAddPdf("pdf_bin%s_bonly" % b, "", bgpdfs, bgcoeffs)
            sum_s.setAttribute("MAIN_MEASUREMENT") # useful for plain ROOFIT optimization on ATLAS side
            if b in self.pdfModes: 
                sum_s.setAttribute('forceGen'+self.pdfModes[b].title())
                if not self.options.noBOnly: sum_b.setAttribute('forceGen'+self.pdfModes[b].title())
            addSyst = False
            if    self.options.moreOptimizeSimPdf == "none":   addSyst = True
            elif  self.options.moreOptimizeSimPdf == "lhchcg": addSyst = (i > 1)
            elif  self.options.moreOptimizeSimPdf == "cms":
                if self.options.noOptimizePdf: raise RuntimeError, "--optimize-simpdf-constraints=cms is incompatible with --no-optimize-pdfs"
                addSyst = False
            if len(self.DC.systs) and addSyst:
                ## rename the pdfs
                sum_s.SetName("pdf_bin%s_nuis" % b); 
                if not self.options.noBOnly: sum_b.SetName("pdf_bin%s_bonly_nuis" % b)
                # now we multiply by all the nuisances, but avoiding nested products
                # so we first make a list of all nuisances plus the RooAddPdf
                sumPlusNuis_s = ROOT.RooArgList(self.out.nuisPdfs); sumPlusNuis_s.add(sum_s)
                pdf_bins = ROOT.RooProdPdf('pdfbins_bin%s' % b, '', binconstraints)
                sumPlusNuis_s.add(pdf_bins)
                # then make RooProdPdf and import it
                pdf_s = ROOT.RooProdPdf("pdf_bin%s"       % b, "", sumPlusNuis_s) 
                if not self.options.noBOnly:
                    sumPlusNuis_b = ROOT.RooArgList(self.out.nuisPdfs); sumPlusNuis_b.add(sum_b)
                    sumPlusNuis_b.add(pdf_bins)
                    pdf_b = ROOT.RooProdPdf("pdf_bin%s_bonly" % b, "", sumPlusNuis_b) 
                if b in self.pdfModes: 
                    pdf_s.setAttribute('forceGen'+self.pdfModes[b].title())
                    if not self.options.noBOnly: pdf_b.setAttribute('forceGen'+self.pdfModes[b].title())
                if self.options.verbose:
                    if i > 0: stderr.write("\b\b\b\b\b");
                    stderr.write(". %4d" % (i+1))
                    stderr.flush()
                self.out._import(pdf_s, ROOT.RooFit.RenameConflictNodes(b))
                if not self.options.noBOnly:
                    self.out._import(pdf_b, ROOT.RooFit.RecycleConflictNodes(), ROOT.RooFit.Silence())
            else:
                if self.options.verbose:
                    if i > 0: stderr.write("\b\b\b\b\b");
                    stderr.write(". %4d" % (i+1))
                    stderr.flush()
                self.out._import(sum_s, ROOT.RooFit.RenameConflictNodes(b))
                if not self.options.noBOnly:
                    self.out._import(sum_b, ROOT.RooFit.RecycleConflictNodes(), ROOT.RooFit.Silence())
            if channelBinParFlag:
                for idx in xrange(pdfs.getSize()):
<<<<<<< HEAD
                    self.out._import(ROOT.CMSHistFuncWrapper(pdfs[idx].GetName() + '_wrapper', '', pdfs.at(idx).getXVar(), pdfs.at(idx), prop, idx), ROOT.RooFit.RecycleConflictNodes(), ROOT.RooFit.Silence())
=======
                    wrapper = ROOT.CMSHistFuncWrapper(pdfs[idx].GetName() + '_wrapper', '', pdfs.at(idx).getXVar(), pdfs.at(idx), prop, idx)
                    wrapper.setStringAttribute("combine.process", pdfs.at(idx).getStringAttribute("combine.process"))
                    wrapper.setStringAttribute("combine.channel", pdfs.at(idx).getStringAttribute("combine.channel"))
                    self.out._import(wrapper, ROOT.RooFit.RecycleConflictNodes(), ROOT.RooFit.Silence())

>>>>>>> c2b62530
        if self.options.verbose:
            stderr.write("\b\b\b\bdone.\n"); stderr.flush()
    def doCombination(self):
        ## Contrary to Number-counting models, here each channel PDF already contains the nuisances
        ## So we just have to build the combined pdf
        if len(self.DC.bins) > 1 or not self.options.forceNonSimPdf:
            if self.options.doMasks:
                maskList = ROOT.RooArgList()
                for b in self.DC.bins:
                    maskList.add(self.out.arg(self.physics.getChannelMask(b)))
            for (postfixIn,postfixOut) in [ ("","_s"), ("_bonly","_b") ]:
                simPdf = ROOT.RooSimultaneous("model"+postfixOut, "model"+postfixOut, self.out.binCat) if self.options.noOptimizePdf else ROOT.RooSimultaneousOpt("model"+postfixOut, "model"+postfixOut, self.out.binCat)
                for b in self.DC.bins:
                    pdfi = self.out.pdf("pdf_bin%s%s" % (b,postfixIn))
                    simPdf.addPdf(pdfi, b)
                if (not self.options.noOptimizePdf) and self.options.doMasks:
                    simPdf.addChannelMasks(maskList)
                if len(self.DC.systs) and (not self.options.noOptimizePdf) and self.options.moreOptimizeSimPdf == "cms":
                    simPdf.addExtraConstraints(self.out.nuisPdfs)
                if self.options.verbose:
                    stderr.write("Importing combined pdf %s\n" % simPdf.GetName()); stderr.flush()
                self.out._import(simPdf)
                if self.options.noBOnly: break
        else:
            self.out._import(self.out.pdf("pdf_bin%s"       % self.DC.bins[0]).clone("model_s"), ROOT.RooFit.Silence())
            if not self.options.noBOnly: 
                self.out._import(self.out.pdf("pdf_bin%s_bonly" % self.DC.bins[0]).clone("model_b"), ROOT.RooFit.Silence())
        if self.options.fixpars:
            pars = self.out.pdf("model_s").getParameters(self.out.obs)
            iter = pars.createIterator()
            while True:
                arg = iter.Next()
                if arg == None: break;
                if arg.InheritsFrom("RooRealVar") and arg.GetName() != "r": 
                    arg.setConstant(True);
    ## --------------------------------------
    ## -------- High level helpers ----------
    ## --------------------------------------
    def prepareAllShapes(self):
        shapeTypes = []; shapeBins = []; shapeObs = {}
        self.pdfModes = {}
        for ib,b in enumerate(self.DC.bins):
            databins = {}; bgbins = {}
            channelBinParFlag = b in self.DC.binParFlags.keys()
            for p in [self.options.dataname]+self.DC.exp[b].keys():
                if len(self.DC.obs) == 0 and p == self.options.dataname: continue
                if p != self.options.dataname and self.DC.exp[b][p] == 0: continue
                shape = self.getShape(b,p); norm = 0;
                if shape == None: # counting experiment
                    if not self.out.var("CMS_fakeObs"): 
                        self.doVar("CMS_fakeObs[0,1]");
                        self.out.var("CMS_fakeObs").setBins(1);
                        self.doSet("CMS_fakeObsSet","CMS_fakeObs");
			self.doVar("CMS_fakeWeight[0,1]");self.out.var("CMS_fakeWeight").removeRange()
                        shapeObs["CMS_fakeObsSet"] = self.out.set("CMS_fakeObsSet")
                    if p == self.options.dataname:
                        self.pdfModes[b] = 'binned'
                        shapeTypes.append("RooDataHist")
                    else:
                        shapeTypes.append("RooAbsPdf");
                elif shape.ClassName().startswith("TH1"):
                    shapeTypes.append("TH1"); shapeBins.append(shape.GetNbinsX())
                    if channelBinParFlag:
                        self.selfNormBins.append(b)
                    norm = shape.Integral()
                    if p == self.options.dataname: 
                        if self.options.poisson > 0 and norm > self.options.poisson:
                            self.pdfModes[b] = 'poisson'
                        else:
                            self.pdfModes[b] = 'binned'
                        for i in xrange(1, shape.GetNbinsX()+1):
                            if shape.GetBinContent(i) > 0: databins[i] = True
                    elif not self.DC.isSignal[p]:
                        for i in xrange(1, shape.GetNbinsX()+1):
                            if shape.GetBinContent(i) > 0: bgbins[i] = True
                elif shape.InheritsFrom("RooDataHist"):
                    shapeTypes.append("RooDataHist"); 
                    shapeBins.append(shape.numEntries())
                    shapeObs[self.argSetToString(shape.get())] = shape.get()
                    norm = shape.sumEntries()
                    if p == self.options.dataname: 
                        if self.options.poisson > 0 and norm > self.options.poisson:
                            self.pdfModes[b] = 'poisson'
                        else:
                            self.pdfModes[b] = 'binned'
                elif shape.InheritsFrom("RooDataSet"):
                    shapeTypes.append("RooDataSet"); 
                    shapeObs[self.argSetToString(shape.get())] = shape.get()
                    norm = shape.sumEntries()
                    if p == self.options.dataname: self.pdfModes[b] = 'unbinned'
                elif shape.InheritsFrom("TTree"):
                    shapeTypes.append("TTree"); 
                    if p == self.options.dataname: self.pdfModes[b] = 'unbinned'
                elif shape.InheritsFrom("RooAbsPdf"):
                    shapeTypes.append("RooAbsPdf");
                elif shape.InheritsFrom("CMSHistFunc"):
                    shapeTypes.append("CMSHistFunc");
                else: raise RuntimeError, "Currently supporting only TH1s, RooDataHist and RooAbsPdfs"
                if norm != 0:
                    if p == self.options.dataname:
                        if len(self.DC.obs):
                            if self.DC.obs[b] == -1: self.DC.obs[b] = norm
                            elif self.DC.obs[b] == 0 and norm > 0.01:
                                if not self.options.noCheckNorm: raise RuntimeError, "Mismatch in normalizations for observed data in bin %s: text %f, shape %f" % (b,self.DC.obs[b],norm)
                            elif self.DC.obs[b] >0 and abs(norm/self.DC.obs[b]-1) > 0.005:
                                if not self.options.noCheckNorm: raise RuntimeError, "Mismatch in normalizations for observed data in bin %s: text %f, shape %f" % (b,self.DC.obs[b],norm)
                    else:
                        if self.DC.exp[b][p] == -1: self.DC.exp[b][p] = norm
                        elif self.DC.exp[b][p] > 0 and abs(norm-self.DC.exp[b][p]) > 0.01*max(1,self.DC.exp[b][p]): 
                            if not self.options.noCheckNorm: raise RuntimeError, "Mismatch in normalizations for bin %s, process %s: rate %f, shape %f" % (b,p,self.DC.exp[b][p],norm)
            if len(databins) > 0:
                for i in databins.iterkeys():
                    if i not in bgbins: stderr.write("Channel %s has bin %d fill in data but empty in all backgrounds\n" % (b,i))
        if shapeTypes.count("TH1"):
            self.out.maxbins = max(shapeBins)
            if self.options.verbose > 1: stderr.write("Will use binning variable CMS_th1x with %d bins\n" % self.out.maxbins)
            self.doVar("CMS_th1x[0,%d]" % self.out.maxbins); self.out.var("CMS_th1x").setBins(self.out.maxbins)
            self.out.binVar = self.out.var("CMS_th1x")
            shapeObs['CMS_th1x'] = self.out.binVar
        if shapeTypes.count("TH1") == len(shapeTypes):
            self.out.mode    = "binned"
            self.out.binVars = ROOT.RooArgSet(self.out.binVar)
        elif shapeTypes.count("RooDataSet") > 0 or shapeTypes.count("TTree") > 0 or len(shapeObs.keys()) > 1:
            self.out.mode = "unbinned"
            if self.options.verbose > 1: stderr.write("Will work with unbinned datasets\n")
            if self.options.verbose > 1: stderr.write("Observables: %s\n" % str(shapeObs.keys()))
            if len(shapeObs.keys()) != 1:
                self.out.binVars = ROOT.RooArgSet()
                for obs in shapeObs.values():
                     self.out.binVars.add(obs, True)
            else:
                self.out.binVars = shapeObs.values()[0]
            self.out._import(self.out.binVars)
        else:
            self.out.mode = "binned"
            if self.options.verbose > 1: stderr.write("Will make a binned dataset\n")
            if self.options.verbose > 1: stderr.write("Observables: %s\n" % str(shapeObs.keys()))
            if len(shapeObs.keys()) != 1:
                raise RuntimeError, "There's more than once choice of observables: %s\n" % str(shapeObs.keys())
            self.out.binVars = shapeObs.values()[0]
            self.out._import(self.out.binVars)
    def doCombinedDataset(self):
        if len(self.DC.bins) == 1 and self.options.forceNonSimPdf:
            data = self.getData(self.DC.bins[0],self.options.dataname).Clone(self.options.dataname)
            self.out._import(data)
            return
        if self.out.mode == "binned":
            combiner = ROOT.CombDataSetFactory(self.out.obs, self.out.binCat)
            for b in self.DC.bins: combiner.addSetBin(b, self.getData(b,self.options.dataname))
            self.out.data_obs = combiner.done(self.options.dataname,self.options.dataname)
            self.out._import(self.out.data_obs)
        elif self.out.mode == "unbinned":
            combiner = ROOT.CombDataSetFactory(self.out.obs, self.out.binCat)
            for b in self.DC.bins: combiner.addSetAny(b, self.getData(b,self.options.dataname))
            self.out.data_obs = combiner.doneUnbinned(self.options.dataname,self.options.dataname)
            self.out._import(self.out.data_obs)
        else: raise RuntimeException, "Only combined datasets are supported"
        #print "Created combined dataset with ",self.out.data_obs.numEntries()," entries, out of:"
        #for b in self.DC.bins: print "  bin", b, ": entries = ", self.getData(b,self.options.dataname).numEntries()
    ## -------------------------------------
    ## -------- Low level helpers ----------
    ## -------------------------------------
    def getShape(self,channel,process,syst="",_fileCache={},_cache={},allowNoSyst=False):
        if _cache.has_key((channel,process,syst)): 
            if self.options.verbose > 2: print "recyling (%s,%s,%s) -> %s\n" % (channel,process,syst,_cache[(channel,process,syst)].GetName())
            return _cache[(channel,process,syst)];
        postFix="Sig" if (process in self.DC.isSignal and self.DC.isSignal[process]) else "Bkg"
        bentry = None
        if self.DC.shapeMap.has_key(channel): bentry = self.DC.shapeMap[channel]
        elif self.DC.shapeMap.has_key("*"):   bentry = self.DC.shapeMap["*"]
        else: raise KeyError, "Shape map has no entry for channel '%s'" % (channel)
        names = []
        if bentry.has_key(process): names = bentry[process]
        elif bentry.has_key("*"):   names = bentry["*"]
        elif self.DC.shapeMap["*"].has_key(process): names = self.DC.shapeMap["*"][process]
        elif self.DC.shapeMap["*"].has_key("*"):     names = self.DC.shapeMap["*"]["*"]
        else: raise KeyError, "Shape map has no entry for process '%s', channel '%s'" % (process,channel)
        if len(names) == 1 and names[0] == "FAKE": return None
        if syst != "": 
            if len(names) == 2:
                if allowNoSyst: return None
                raise RuntimeError, "Can't find systematic "+syst+" for process '%s', channel '%s'" % (process,channel)
            names = [names[0], names[2]]
        else:   
            names = [names[0], names[1]]
        strmass = "%d" % self.options.mass if self.options.mass % 1 == 0 else str(self.options.mass)
        finalNames = [ x.replace("$PROCESS",process).replace("$CHANNEL",channel).replace("$SYSTEMATIC",syst).replace("$MASS",strmass) for x in names ]
	for mp in self.options.modelparams:
	   if len(mp.split('='))!=2 : raise RuntimeError, "No value found for keyword in %s (use --keyword-value WORD=VALUE)"%mp 
	   mpname, mpv = mp.split('=')
	   protected_kwords =  ["PROCESS","CHANNEL","SYSTEMATIC","MASS"]
	   if mpname in protected_kwords: raise RuntimeError, "Cannot use the following keywords (already assigned in combine): $"+" $".join(protected_kwords) 
           finalNames = [ fn.replace("$%s"%mpname,mpv) for fn in finalNames ]
        if not _fileCache.has_key(finalNames[0]): 
            trueFName = finalNames[0]
            if not os.path.exists(trueFName) and not os.path.isabs(trueFName) and os.path.exists(self.options.baseDir+"/"+trueFName):
                trueFName = self.options.baseDir+"/"+trueFName;
            _fileCache[finalNames[0]] = ROOT.TFile.Open(trueFName)
        file = _fileCache[finalNames[0]]; objname = finalNames[1]
        if not file: raise RuntimeError, "Cannot open file %s (from pattern %s)" % (finalNames[0],names[0])
        if ":" in objname: # workspace:obj or ttree:xvar or th1::xvar
            (wname, oname) = objname.split(":")
            if (file,wname) not in self.wspnames : 
		self.wspnames[(file,wname)] = file.Get(wname)
	    self.wsp = self.wspnames[(file,wname)]
            if not self.wsp: raise RuntimeError, "Failed to find %s in file %s (from pattern %s, %s)" % (wname,finalNames[0],names[1],names[0])
            if self.wsp.ClassName() == "RooWorkspace":
                ret = self.wsp.data(oname)
                if not ret: ret = self.wsp.pdf(oname)
                if not ret: ret = self.wsp.function(oname)
                if not ret:
                    if allowNoSyst: return None
                    raise RuntimeError, "Object %s in workspace %s in file %s does not exist or it's neither a data nor a pdf" % (oname, wname, finalNames[0])
                # Fix the fact that more than one entry can refer to the same object
                ret = ret.Clone()
                ret.SetName("shape%s_%s_%s%s" % (postFix,process,channel, "_"+syst if syst else ""))
                _cache[(channel,process,syst)] = ret
                if not syst:
                  normname = "%s_norm" % (oname)
                  norm = self.wsp.arg(normname)
		  if norm==None: 
			if normname in self.norm_rename_map.keys(): norm = self.wsp.arg(self.norm_rename_map[normname])
                  if norm: 
                    if normname in self.DC.flatParamNuisances: 
                        self.DC.flatParamNuisances[normname] = False # don't warn if not found
                        norm.setAttribute("flatParam")
                    norm.SetName("shape%s_%s_%s%s_norm" % (postFix,process,channel, "_"))
		    self.norm_rename_map[normname]=norm.GetName()
                    self.out._import(norm, ROOT.RooFit.RecycleConflictNodes()) 
                if self.options.verbose > 2: print "import (%s,%s) -> %s\n" % (finalNames[0],objname,ret.GetName())
                return ret;
            elif self.wsp.ClassName() == "TTree":
                ##If it is a tree we will convert it in RooDataSet . Then we can decide if we want to build a
                ##RooKeysPdf or if we want to use it as an unbinned dataset 
                if not self.wsp: raise RuntimeError, "Failed to find %s in file %s (from pattern %s, %s)" % (wname,finalNames[0],names[1],names[0])
                self.doVar("%s[%f,%f]" % (oname,self.wsp.GetMinimum(oname),self.wsp.GetMaximum(oname)))
                #Check if it is weighted
                self.doVar("__WEIGHT__[0.,1000.]")
                rds = ROOT.RooDataSet("shape%s_%s_%s%s" % (postFix,process,channel, "_"+syst if syst else ""), "shape%s_%s_%s%s" % (postFix,process,channel, "_"+syst if syst else ""),self.wsp,ROOT.RooArgSet(self.out.var(oname)),"","__WEIGHT__")
                rds.var = oname
                _cache[(channel,process,syst)] = rds
                if self.options.verbose > 2: print "import (%s,%s) -> %s\n" % (finalNames[0],wname,rds.GetName())
                return rds
            elif self.wsp.InheritsFrom("TH1"):
                ##If it is a Histogram we will convert it in RooDataSet preserving the bins 
                if not self.wsp: raise RuntimeError, "Failed to find %s in file %s (from pattern %s, %s)" % (wname,finalNames[0],names[1],names[0])
                name = "shape%s_%s_%s%s" % (postFix,process,channel, "_"+syst if syst else "")
                # don't make it twice
                for X in _neverDelete:
                    if X.InheritsFrom("TNamed") and X.GetName() == name: return X
                self.doVar("%s[%f,%f]" % (oname,self.wsp.GetXaxis().GetXmin(),self.wsp.GetXaxis().GetXmax()))
                rds = ROOT.RooDataHist(name, name, ROOT.RooArgList(self.out.var(oname)), self.wsp)
                rds.var = oname
                if self.options.verbose > 2: stderr.write("import (%s,%s) -> %s\n" % (finalNames[0],wname,rds.GetName()))
                _neverDelete.append(rds)
                return rds
            else:
                raise RuntimeError, "Object %s in file %s has unrecognized type %s" (wname, finalNames[0], self.wsp.ClassName())
        else: # histogram
            ret = file.Get(objname);
            if not ret: 
                if allowNoSyst: return None
                raise RuntimeError, "Failed to find %s in file %s (from pattern %s, %s)" % (objname,finalNames[0],names[1],names[0])
            ret.SetName("shape%s_%s_%s%s" % (postFix,process,channel, "_"+syst if syst else ""))
            if self.options.verbose > 2: print "import (%s,%s) -> %s\n" % (finalNames[0],objname,ret.GetName())
            _cache[(channel,process,syst)] = ret
            return ret
    def getData(self,channel,process,syst="",_cache={}):
        return self.shape2Data(self.getShape(channel,process,syst),channel,process)
    def getPdf(self,channel,process,_cache={}):
        postFix="Sig" if (process in self.DC.isSignal and self.DC.isSignal[process]) else "Bkg"
        if _cache.has_key((channel,process)): return _cache[(channel,process)]
        shapeNominal = self.getShape(channel,process)
        nominalPdf = self.shape2Pdf(shapeNominal,channel,process) if (self.options.useHistPdf == "always" or shapeNominal == None) else shapeNominal
        if shapeNominal == None: return nominalPdf # no point morphing a fake shape
        morphs = []; shapeAlgo = None
	channelBinParFlag = channel in self.DC.binParFlags.keys()
        for (syst,nofloat,pdf,args,errline) in self.DC.systs:
            if not "shape" in pdf: continue
            if errline[channel][process] == 0: continue
            allowNoSyst = (pdf[-1] == "?")
            pdf = pdf.replace("?","")
            if pdf[-1] == "U": pdf = pdf[:-1]
            if shapeAlgo == None:  shapeAlgo = pdf
            elif pdf != shapeAlgo: 
                errmsg =  "ERROR for channel %s, process %s. " % (channel,process)
                errmsg += "Requesting morphing %s  for systematic %s after having requested %s. " % (pdf, syst, shapeAlgo)
                raise RuntimeError, errmsg+" One can use only one morphing algorithm for a given shape";
            if errline[channel][process] != 0:
                if allowNoSyst and not self.isShapeSystematic(channel,process,syst): continue
		systShapeName = syst
		if (syst,channel,process) in self.DC.systematicsShapeMap.keys(): systShapeName = self.DC.systematicsShapeMap[(syst,channel,process)]
                shapeUp   = self.getShape(channel,process,systShapeName+"Up")
                shapeDown = self.getShape(channel,process,systShapeName+"Down")
                if shapeUp.ClassName()   != shapeNominal.ClassName(): raise RuntimeError, "Mismatched shape types for channel %s, process %s, syst %s" % (channel,process,syst)
                if shapeDown.ClassName() != shapeNominal.ClassName(): raise RuntimeError, "Mismatched shape types for channel %s, process %s, syst %s" % (channel,process,syst)
                if self.options.useHistPdf == "always":
                    morphs.append((syst,errline[channel][process],self.shape2Pdf(shapeUp,channel,process),self.shape2Pdf(shapeDown,channel,process)))
                else:
                    morphs.append((syst,errline[channel][process],shapeUp,shapeDown))
        if len(morphs) == 0:
            if self.options.useHistPdf == "always":
                return nominalPdf
            else:
                return self.shape2Pdf(shapeNominal,channel,process)
        if shapeAlgo == "shapeN": stderr.write("Warning: the shapeN implementation in RooStats and L&S are different\n")
        pdfs = ROOT.RooArgList(nominalPdf) if self.options.useHistPdf == "always" else ROOT.TList()
        if self.options.useHistPdf != "always": pdfs.Add(nominalPdf)
        coeffs = ROOT.RooArgList()
        minscale = 1
        for (syst,scale,pdfUp,pdfDown) in morphs:
            if self.options.useHistPdf == "always": 
                pdfs.add(pdfUp); pdfs.add(pdfDown);
            else:
                pdfs.Add(pdfUp); pdfs.Add(pdfDown);
            if scale == 1:
                coeffs.add(self.out.var(syst))
            else: # must scale it :-/
                coeffs.add(self.doObj("%s_scaled_%s_%s" % (syst,channel,process), "prod","%s, %s" % (scale,syst)))
                if scale < minscale: minscale = scale
        qrange = minscale; qalgo = 0;
        if shapeAlgo[-1] == "*": 
            qalgo = 100
            shapeAlgo = shapeAlgo[:-1]
        if shapeAlgo == "shape": shapeAlgo = self.options.defMorph
        if "shapeL" in shapeAlgo: qrange = 0;
        elif "shapeN" in shapeAlgo: qalgo = -1;
        if self.options.useHistPdf != "always":
            if nominalPdf.InheritsFrom("TH1"):
                rebins = ROOT.TList()
                maxbins = 0
                for i in xrange(pdfs.GetSize()):
                    rebinned = self.rebinH1(pdfs.At(i))
                    rebins.Add(rebinned)
                    maxbins = max(maxbins, rebinned._original_bins)
                if channelBinParFlag:
                    rhp = ROOT.CMSHistFunc("shape%s_%s_%s_morph" % (postFix,channel,process), "", self.out.binVar, rebins[0])
                    rhp.setVerticalMorphs(coeffs)
                    rhp.setVerticalType(ROOT.CMSHistFunc.QuadLinear if qalgo >= 0 else ROOT.CMSHistFunc.LogQuadLinear)
                    rhp.setVerticalSmoothRegion(qrange)
                    rhp.prepareStorage()
                    rhp.setShape(0, 0, 0, 0, rebins[0])
                    for i in xrange(len(coeffs)):
                        if self.DC.binParFlags[channel][2] in [2]:
                            rhp.setShape(0, 0, i+1, 0, rebins[2 + i*2])
                            rhp.setShape(0, 0, i+1, 1, rebins[1 + i*2])
                        elif self.DC.binParFlags[channel][2] in [1]:
                            renormLo = rebins[2 + i*2].Clone()
                            if renormLo.Integral() > 0.:
                                renormLo.Scale(rebins[0].Integral() / renormLo.Integral())
                            renormHi = rebins[1 + i*2].Clone()
                            if renormHi.Integral() > 0.:
                                renormHi.Scale(rebins[0].Integral() / renormHi.Integral())
                            rhp.setShape(0, 0, i+1, 0, renormLo)
                            rhp.setShape(0, 0, i+1, 1, renormHi)
                    if self.options.optimizeTemplateBins and maxbins < self.out.maxbins:
                        #print "Optimizing binning: %d -> %d for %s " % (self.out.maxbins, maxbins, rhp.GetName())
                        rhp.setActiveBins(maxbins)

                else:
                    rhp = ROOT.FastVerticalInterpHistPdf2("shape%s_%s_%s_morph" % (postFix,channel,process), "", self.out.binVar, rebins, coeffs, qrange, qalgo)
                    if self.options.optimizeTemplateBins and maxbins < self.out.maxbins:
                        #print "Optimizing binning: %d -> %d for %s " % (self.out.maxbins, maxbins, rhp.GetName())
                        rhp.setActiveBins(maxbins) 
                _cache[(channel,process)] = rhp
                return rhp
            elif nominalPdf.InheritsFrom("RooHistPdf") or nominalPdf.InheritsFrom("RooDataHist"):
                nominalPdf = self.shape2Pdf(shapeNominal,channel,process)
                pdfs.Clear(); ## now it contains "RooDataHist", it should contain "RooHistPdf"
                pdfs.Add(nominalPdf)
                for (syst,scale,shapeUp,shapeDown) in morphs:
                    pdfs.Add(self.shape2Pdf(shapeUp,channel,process))
                    pdfs.Add(self.shape2Pdf(shapeDown,channel,process))
                histpdf =  nominalPdf if nominalPdf.InheritsFrom("RooDataHist") else nominalPdf.dataHist()
                xvar = histpdf.get().first()
                rhp = ROOT.FastVerticalInterpHistPdf2("shape%s_%s_%s_morph" % (postFix,channel,process), "", xvar, pdfs, coeffs, qrange, qalgo)
                _cache[(channel,process)] = rhp
                return rhp
            else:
                pdflist = ROOT.RooArgList()
                nominalPdf = self.shape2Pdf(shapeNominal,channel,process)
                pdflist.add(nominalPdf)
                for (syst,scale,shapeUp,shapeDown) in morphs:
                    pdflist.add(self.shape2Pdf(shapeUp,channel,process))
                    pdflist.add(self.shape2Pdf(shapeDown,channel,process))
                pdfs = pdflist
		
        if "2a" in shapeAlgo: # old shape2
            if not nominalPdf.InheritsFrom("RooHistPdf"):  raise RuntimeError, "Algorithms 'shape2', 'shapeL2', shapeN2' only work with histogram templates"
            if nominalPdf.dataHist().get().getSize() != 1: raise RuntimeError, "Algorithms 'shape2', 'shapeL2', shapeN2' only work in one dimension"
            xvar = nominalPdf.dataHist().get().first()
            _cache[(channel,process)] = ROOT.VerticalInterpHistPdf("shape%s_%s_%s_morph" % (postFix,channel,process), "", xvar, pdfs, coeffs, qrange, qalgo)
        elif "2" in shapeAlgo:  # new faster shape2
            if not nominalPdf.InheritsFrom("RooHistPdf"):  raise RuntimeError, "Algorithms 'shape2', 'shapeL2', shapeN2' only work with histogram templates"
            if nominalPdf.dataHist().get().getSize() != 1: raise RuntimeError, "Algorithms 'shape2', 'shapeL2', shapeN2' only work in one dimension"
            xvar = nominalPdf.dataHist().get().first()
            _cache[(channel,process)] = ROOT.FastVerticalInterpHistPdf("shape%s_%s_%s_morph" % (postFix,channel,process), "", xvar, pdfs, coeffs, qrange, qalgo)
        else:
            _cache[(channel,process)] = ROOT.VerticalInterpPdf("shape%s_%s_%s_morph" % (postFix,channel,process), "", pdfs, coeffs, qrange, qalgo)
        return _cache[(channel,process)]
    def isShapeSystematic(self,channel,process,syst):
    	systShapeName = syst
	if (syst,channel,process) in self.DC.systematicsShapeMap.keys(): systShapeName = self.DC.systematicsShapeMap[(syst,channel,process)]
        shapeUp = self.getShape(channel,process,systShapeName+"Up",allowNoSyst=True)    
        return shapeUp != None
    def getExtraNorm(self,channel,process):
        if channel in self.selfNormBins and self.DC.binParFlags[channel][2] in [2]:
            if self.options.verbose > 1:
                print 'Skipping getExtraNorm for (%s,%s)' % (channel, process)
            return None
        postFix="Sig" if (process in self.DC.isSignal and self.DC.isSignal[process]) else "Bkg"
        terms = []
        shapeNominal = self.getShape(channel,process)
        if shapeNominal == None: 
            # FIXME no extra norm for dummy pdfs (could be changed)
            return None
        if shapeNominal.InheritsFrom("RooAbsPdf") or shapeNominal.InheritsFrom("CMSHistFunc"): 
            # return nominal multiplicative normalization constant
            normname = "shape%s_%s_%s%s_norm" % (postFix,process,channel, "_")
            if self.out.arg(normname): return [ normname ]
            else: return None
        normNominal = 0
        if shapeNominal.InheritsFrom("TH1"): normNominal = shapeNominal.Integral()
        elif shapeNominal.InheritsFrom("RooDataHist"): normNominal = shapeNominal.sumEntries()
        else: return None    
        if normNominal == 0: raise RuntimeError, "Null norm for channel %s, process %s" % (channel,process)
        for (syst,nofloat,pdf,args,errline) in self.DC.systs:
            if "shape" not in pdf: continue
            if errline[channel][process] != 0:
                if pdf[-1] == "?" and not self.isShapeSystematic(channel,process,syst): continue
		systShapeName = syst
	        if (syst,channel,process) in self.DC.systematicsShapeMap.keys(): systShapeName = self.DC.systematicsShapeMap[(syst,channel,process)]
                shapeUp   = self.getShape(channel,process,systShapeName+"Up")
                shapeDown = self.getShape(channel,process,systShapeName+"Down")
                if shapeUp.ClassName()   != shapeNominal.ClassName(): raise RuntimeError, "Mismatched shape types for channel %s, process %s, syst" % (channel,process,syst)
                if shapeDown.ClassName() != shapeNominal.ClassName(): raise RuntimeError, "Mismatched shape types for channel %s, process %s, syst" % (channel,process,syst)
                kappaUp,kappaDown = 1,1
                if shapeNominal.InheritsFrom("TH1"):
                    kappaUp,kappaDown = shapeUp.Integral(),shapeDown.Integral()
                elif shapeNominal.InheritsFrom("RooDataHist"):
                    kappaUp,kappaDown = shapeUp.sumEntries(),shapeDown.sumEntries()
                if not kappaUp > 0: raise RuntimeError, "Bogus norm %r for channel %s, process %s, systematic %s Up" % (kappaUp, channel,process,syst)
                if not kappaDown > 0: raise RuntimeError, "Bogus norm %r for channel %s, process %s, systematic %s Down" % (kappaDown, channel,process,syst)
                kappaUp /=normNominal; kappaDown /= normNominal
                if abs(kappaUp-1) < 1e-3 and abs(kappaDown-1) < 1e-3: continue
                # if errline[channel][process] == <x> it means the gaussian should be scaled by <x> before doing pow
                # for convenience, we scale the kappas
                kappasScaled = [ pow(x, errline[channel][process]) for x in kappaDown,kappaUp ]
                self.doObj( "systeff_%s_%s_%s" % (channel,process,syst), "AsymPow", "%f,%f,%s" % (kappasScaled[0], kappasScaled[1], syst) ) 
                terms.append( "systeff_%s_%s_%s" % (channel,process,syst) )
        return terms if terms else None;
    def rebinH1(self,shape):
        rebinh1 = ROOT.TH1F(shape.GetName()+"_rebin", "", self.out.maxbins, 0.0, float(self.out.maxbins))
        for i in range(1,min(shape.GetNbinsX(),self.out.maxbins)+1): 
            rebinh1.SetBinContent(i, shape.GetBinContent(i))
            rebinh1.SetBinError(i, shape.GetBinError(i))
        rebinh1._original_bins = shape.GetNbinsX()
        return rebinh1;
    def shape2Data(self,shape,channel,process,_cache={}):
        postFix="Sig" if (process in self.DC.isSignal and self.DC.isSignal[process]) else "Bkg"
        if shape == None:
            name = "shape%s_%s_%s" % (postFix,channel,process)
            if not _cache.has_key(name):
                obs = ROOT.RooArgSet(self.out.var("CMS_fakeObs"))
                obs.setRealValue("CMS_fakeObs",0.5);
                if self.out.mode == "binned":
                    self.out.var("CMS_fakeObs").setBins(1)
                    rdh = ROOT.RooDataHist(name, name, obs)
                    rdh.set(obs, self.DC.obs[channel])
                    _cache[name] = rdh
                else:
		    obs.add(self.out.var("CMS_fakeWeight"))
                    rds = ROOT.RooDataSet(name, name, obs,"CMS_fakeWeight")
		    obs.setRealValue("CMS_fakeWeight", self.DC.obs[channel])
                    rds.add(obs, self.DC.obs[channel])
                    _cache[name] = rds
            return _cache[name]
        if not _cache.has_key(shape.GetName()):
            if shape.ClassName().startswith("TH1"):
                rebinh1 = self.rebinH1(shape)
                rdh = ROOT.RooDataHist(shape.GetName(), shape.GetName(), ROOT.RooArgList(self.out.binVar), rebinh1)
                #self.out._import(rdh)
                _cache[shape.GetName()] = rdh
            elif shape.ClassName() in ["RooDataHist", "RooDataSet"]:
                return shape
            else: raise RuntimeError, "shape2Data not implemented for %s" % shape.ClassName()
        return _cache[shape.GetName()]
    def shape2Pdf(self,shape,channel,process,_cache={}):
        postFix="Sig" if (process in self.DC.isSignal and self.DC.isSignal[process]) else "Bkg"
	channelBinParFlag = channel in self.DC.binParFlags.keys()
        if shape == None:
            name = "shape%s_%s_%s" % (postFix,channel,process)
            if not _cache.has_key(name):
                _cache[name] = ROOT.RooUniform(name, name, ROOT.RooArgSet(self.out.var("CMS_fakeObs")))
            return _cache[name]
        if not _cache.has_key(shape.GetName()+"Pdf"):
            if shape.ClassName().startswith("TH1"):
                if self.options.useHistPdf == "never":
                    shape = self.rebinH1(shape)
                    list = ROOT.TList(); list.Add(shape);
                    if channelBinParFlag:
                        rhp = ROOT.CMSHistFunc("%sPdf" % shape.GetName(), "", self.out.binVar, shape)
                        rhp.prepareStorage()
                        rhp.setShape(0, 0, 0, 0, shape)
                        if self.options.optimizeTemplateBins:
                            rhp.setActiveBins(shape._original_bins)
                    else:
                        rhp = ROOT.FastVerticalInterpHistPdf2("%sPdf" % shape.GetName(), "", self.out.binVar, list, ROOT.RooArgList())
                    _cache[shape.GetName()+"Pdf"] = rhp
                else:
                    rdh = self.shape2Data(shape,channel,process)
                    rhp = ROOT.RooHistPdf("%sPdf" % shape.GetName(), "", ROOT.RooArgSet(self.out.binVar), rdh)
                    rhp.rdh = rdh # so it doesn't get deleted
                    _cache[shape.GetName()+"Pdf"] = rhp
            elif shape.InheritsFrom("RooAbsPdf"):
                if shape.ClassName() == "RooExtendPdf": 
                    raise RuntimeError, "Error in channel %s, process %s: pdf %s is a RooExtendPdf, this is not supported" % (channel,process,shape.GetName())
                elif shape.ClassName() == "RooAddPdf":
                    self.checkRooAddPdf(channel,process,shape)
                _cache[shape.GetName()+"Pdf"] = shape
            elif shape.InheritsFrom("RooDataHist"):
                rhp = ROOT.RooHistPdf("%sPdf" % shape.GetName(), "", shape.get(), shape) 
                _cache[shape.GetName()+"Pdf"] = rhp
            elif shape.InheritsFrom("RooDataSet"):
                rkp = ROOT.RooKeysPdf("%sPdf" % shape.GetName(), "", self.out.var(shape.var), shape,3,1.5); 
                _cache[shape.GetName()+"Pdf"] = rkp
            elif shape.InheritsFrom("CMSHistFunc"):
                _cache[shape.GetName()+"Pdf"] = shape
            else:
                raise RuntimeError, "shape2Pdf not implemented for %s" % shape.ClassName()
        return _cache[shape.GetName()+"Pdf"]
    def checkRooAddPdf(self,channel,process,pdf):
        coeflist = pdf.coefList()
        if (coeflist.getSize() == pdf.pdfList().getSize()-1):
            return True
        sum = 0.0
        for i in xrange(coeflist.getSize()):
            sum += coeflist.at(i).getVal()
        if abs(sum-1.0) > 1e-4:
            raise RuntimeError, "Error in channel %s, process %s: RooAddPdf %s has coefficients that sum up to %g, and not to unity. This is not supported (but it could be supported on request).\n" % (channel,process,pdf.GetName(),sum)
    def argSetToString(self,argset):
        names = []
        it = argset.createIterator()
        while True:
            arg = it.Next()
            if not arg: break
            names.append(arg.GetName())
        return ",".join(names)
    def optimizeExistingTemplates(self,pdf):
        if pdf.ClassName() == "FastVerticalInterpHistPdf2D":
            return ROOT.FastVerticalInterpHistPdf2D2(pdf, "%s_opt" % pdf.GetName())
        elif pdf.ClassName() == "RooProdPdf" and pdf.pdfList().getSize() == 2:
            f1 = pdf.pdfList().at(0)
            f2 = pdf.pdfList().at(1)
            #pdf.Print("")
            if f2.ClassName() == "FastVerticalInterpHistPdf2D" and f2.conditional():
                f1 = self.optimizeExistingTemplates(f1)
                f2 = ROOT.FastVerticalInterpHistPdf2D2(f2, "%s_opt" % f2.GetName()) 
                ret = ROOT.RooProdPdf("%s_opt" % pdf.GetName(), "", ROOT.RooArgSet(f1), ROOT.RooFit.Conditional(ROOT.RooArgSet(f2),ROOT.RooArgSet(f2.y())))
                ret.optf2 = f2
                ret.optf1 = f1
                #print "Optimize %s in \t" % (pdf.GetName()),; ret.Print("")
                return ret
        return pdf
<|MERGE_RESOLUTION|>--- conflicted
+++ resolved
@@ -2,7 +2,6 @@
 import os.path
 import ROOT
 from math import *
-<<<<<<< HEAD
 
 RooArgSet_add_original = ROOT.RooArgSet.add
 def RooArgSet_add_patched(self, obj, *args, **kwargs):
@@ -11,8 +10,6 @@
     else:
         return RooArgSet_add_original(self, obj, *args, **kwargs)
 ROOT.RooArgSet.add = RooArgSet_add_patched
-=======
->>>>>>> c2b62530
 
 from HiggsAnalysis.CombinedLimit.ModelTools import ModelBuilder
 
@@ -189,15 +186,11 @@
                     self.out._import(sum_b, ROOT.RooFit.RecycleConflictNodes(), ROOT.RooFit.Silence())
             if channelBinParFlag:
                 for idx in xrange(pdfs.getSize()):
-<<<<<<< HEAD
-                    self.out._import(ROOT.CMSHistFuncWrapper(pdfs[idx].GetName() + '_wrapper', '', pdfs.at(idx).getXVar(), pdfs.at(idx), prop, idx), ROOT.RooFit.RecycleConflictNodes(), ROOT.RooFit.Silence())
-=======
                     wrapper = ROOT.CMSHistFuncWrapper(pdfs[idx].GetName() + '_wrapper', '', pdfs.at(idx).getXVar(), pdfs.at(idx), prop, idx)
                     wrapper.setStringAttribute("combine.process", pdfs.at(idx).getStringAttribute("combine.process"))
                     wrapper.setStringAttribute("combine.channel", pdfs.at(idx).getStringAttribute("combine.channel"))
                     self.out._import(wrapper, ROOT.RooFit.RecycleConflictNodes(), ROOT.RooFit.Silence())
 
->>>>>>> c2b62530
         if self.options.verbose:
             stderr.write("\b\b\b\bdone.\n"); stderr.flush()
     def doCombination(self):
