--- conflicted
+++ resolved
@@ -1,8 +1,5 @@
 import ROOT
-<<<<<<< HEAD
-=======
 import glob
->>>>>>> 340b20a3
 import numpy as np
 import array
 import json
@@ -32,18 +29,10 @@
     meas_dict = json.load(json_file)['STXS']
 
 for i, p in enumerate(pois):
-<<<<<<< HEAD
     symm_err = (float(meas_dict[p]["ErrorHi"]) + float(-1 * meas_dict[p]["ErrorLo"])) / 2.
     unfolded.SetBinContent(i + 2, meas_dict[p]['Val'] * sm_xs.GetBinContent(i + 2))
     unfolded.SetBinError(i + 2, symm_err * sm_xs.GetBinContent(i + 2))
     sm_xs.GetXaxis().SetBinLabel(i + 2, bin_labels_ZH[i])
-=======
-    symm_err = (float(meas_dict[p]["ErrorHi"]) + float(-meas_dict[p]["ErrorLo"])) / 2.
-    unfolded.SetBinContent(i + 2, meas_dict[p]['Val'] * sm_xs.GetBinContent(i + 2))
-    unfolded.SetBinError(i + 2, symm_err * sm_xs.GetBinContent(i + 2))
-    sm_xs.GetXaxis().SetBinLabel(i + 2, bin_labels_ZH[i])
-
->>>>>>> 340b20a3
 sm_xs.GetXaxis().SetBinLabel(1, "")
 sm_xs.GetYaxis().SetTitle("#sigma #times BR [fb]")
 sm_xs.SetBinContent(1, 0)
