--- conflicted
+++ resolved
@@ -148,16 +148,11 @@
             //printf("generating asimov from %s: bins %d, events %.1f\n",
             //                    pdf_->GetName(), nbins, nev );
             if (nev < 0.01*nbins) {
-<<<<<<< HEAD
                 nPA = std::max<int>(100*nev, 1000) * boostAPA;
+                //nPA = std::max<int>(5000*nev, 50000);
+                //nPA = std::max<int>(10000*nev, 100000);
+                //nPA = std::max<int>(100000*nev, 1000000); // Extremely high statistics
                 //printf("generating asimov from %s: bins %d, events %.1f --> pseudo-asimov entries %d\n",
-=======
-                //nPA = std::max<int>(100*nev, 1000);
-//                nPA = std::max<int>(5000*nev, 50000);
-//							nPA = std::max<int>(10000*nev, 100000);
-							nPA = std::max<int>(100000*nev, 1000000);
-							//printf("generating asimov from %s: bins %d, events %.1f --> pseudo-asimov entries %d\n",
->>>>>>> 474f853e
                 //                    pdf_->GetName(), nbins, nev, nPA );
             }
         }
