--- conflicted
+++ resolved
@@ -780,11 +780,6 @@
             spacingOffsetY = 0.5;
         }
         unsigned int ipoint = 0;
-<<<<<<< HEAD
-	// unsigned int nprint = ceil(0.005 * nTotal);
-=======
-        //unsigned int nprint = ceil(0.005 * nTotal);
->>>>>>> d29052f4
 
         // loop through the grid
         for (unsigned int i = 0; i < nX; ++i) {
