#include "../interface/MultiDimFit.h"
#include <stdexcept>
#include <cmath>

#include "TMath.h"
#include "TFile.h"
#include "RooArgSet.h"
#include "RooArgList.h"
#include "RooRandom.h"
#include "RooAbsData.h"
#include "RooCategory.h"
#include "RooFitResult.h"
#include "../interface/RooMinimizerOpt.h"
#include <RooStats/ModelConfig.h>
#include "../interface/Combine.h"
#include "../interface/CascadeMinimizer.h"
#include "../interface/CloseCoutSentry.h"
#include "../interface/utils.h"

#include <Math/Minimizer.h>
#include <Math/MinimizerOptions.h>
#include <Math/QuantFuncMathCore.h>
#include <Math/ProbFunc.h>

using namespace RooStats;

std::string MultiDimFit::name_ = "";
std::string MultiDimFit::out_ = ".";
MultiDimFit::Algo MultiDimFit::algo_ = None;
MultiDimFit::GridType MultiDimFit::gridType_ = G1x1;
std::vector<std::string>  MultiDimFit::poi_;
std::vector<RooRealVar *> MultiDimFit::poiVars_;
std::vector<float>        MultiDimFit::poiVals_;
RooArgList                MultiDimFit::poiList_;
float                     MultiDimFit::deltaNLL_ = 0;
unsigned int MultiDimFit::points_ = 50;
unsigned int MultiDimFit::firstPoint_ = 0;
unsigned int MultiDimFit::lastPoint_  = std::numeric_limits<unsigned int>::max();
bool MultiDimFit::floatOtherPOIs_ = false;
unsigned int MultiDimFit::nOtherFloatingPoi_ = 0;
bool MultiDimFit::fastScan_ = false;
bool MultiDimFit::loadedSnapshot_ = false;
bool MultiDimFit::savingSnapshot_ = false;
bool MultiDimFit::startFromPreFit_ = false;
bool MultiDimFit::hasMaxDeltaNLLForProf_ = false;
bool MultiDimFit::squareDistPoiStep_ = false;
float MultiDimFit::maxDeltaNLLForProf_ = 200;
float MultiDimFit::autoRange_ = -1.0;
<<<<<<< HEAD
bool MultiDimFit::doHesse_ = false;
=======
float MultiDimFit::centeredRange_ = -1.0;

>>>>>>> d1680b2e

  std::string MultiDimFit::saveSpecifiedFuncs_;
  std::string MultiDimFit::saveSpecifiedIndex_;
  std::string MultiDimFit::saveSpecifiedNuis_;
  std::string MultiDimFit::setPhysicsModelParameterExpression_;
 std::vector<std::string>  MultiDimFit::specifiedFuncNames_;
 std::vector<RooAbsReal*> MultiDimFit::specifiedFunc_;
 std::vector<float>        MultiDimFit::specifiedFuncVals_;
 RooArgList                MultiDimFit::specifiedFuncList_;
 std::vector<std::string>  MultiDimFit::specifiedCatNames_;
 std::vector<RooCategory*> MultiDimFit::specifiedCat_;
 std::vector<int>        MultiDimFit::specifiedCatVals_;
 RooArgList                MultiDimFit::specifiedCatList_;
 std::vector<std::string>  MultiDimFit::specifiedNuis_;
 std::vector<RooRealVar *> MultiDimFit::specifiedVars_;
 std::vector<float>        MultiDimFit::specifiedVals_;
 RooArgList                MultiDimFit::specifiedList_;
 bool MultiDimFit::saveInactivePOI_= false;

MultiDimFit::MultiDimFit() :
    FitterAlgoBase("MultiDimFit specific options")
{
    options_.add_options()
        ("algo",  boost::program_options::value<std::string>()->default_value("none"), "Algorithm to compute uncertainties")
        ("poi,P",   boost::program_options::value<std::vector<std::string> >(&poi_), "Parameters of interest to fit (default = all)")
        ("floatOtherPOIs",   boost::program_options::value<bool>(&floatOtherPOIs_)->default_value(floatOtherPOIs_), "POIs other than the selected ones will be kept freely floating (1) or fixed (0, default)")
        ("squareDistPoiStep","POI step size based on distance from midpoint (max-min)/2 rather than linear")
        ("points",  boost::program_options::value<unsigned int>(&points_)->default_value(points_), "Points to use for grid or contour scans")
        ("firstPoint",  boost::program_options::value<unsigned int>(&firstPoint_)->default_value(firstPoint_), "First point to use")
        ("lastPoint",  boost::program_options::value<unsigned int>(&lastPoint_)->default_value(lastPoint_), "Last point to use")
        ("autoRange", boost::program_options::value<float>(&autoRange_)->default_value(autoRange_), "Set to any X >= 0 to do the scan in the +/- X sigma range (where the sigma is from the initial fit, so it may be fairly approximate)")
        ("centeredRange", boost::program_options::value<float>(&centeredRange_)->default_value(centeredRange_), "Set to any X >= 0 to do the scan in the +/- X range centered on the nominal value")
        ("fastScan", "Do a fast scan, evaluating the likelihood without profiling it.")
        ("maxDeltaNLLForProf",  boost::program_options::value<float>(&maxDeltaNLLForProf_)->default_value(maxDeltaNLLForProf_), "Last point to use")
	("saveSpecifiedNuis",   boost::program_options::value<std::string>(&saveSpecifiedNuis_)->default_value(""), "Save specified parameters (default = none)")
	("saveSpecifiedFunc",   boost::program_options::value<std::string>(&saveSpecifiedFuncs_)->default_value(""), "Save specified function values (default = none)")
	("saveSpecifiedIndex",   boost::program_options::value<std::string>(&saveSpecifiedIndex_)->default_value(""), "Save specified indexes/discretes (default = none)")
	("saveInactivePOI",   boost::program_options::value<bool>(&saveInactivePOI_)->default_value(saveInactivePOI_), "Save inactive POIs in output (1) or not (0, default)")
	("startFromPreFit",   boost::program_options::value<bool>(&startFromPreFit_)->default_value(startFromPreFit_), "Start each point of the likelihood scan from the pre-fit values")
<<<<<<< HEAD
        ("out",                boost::program_options::value<std::string>(&out_)->default_value(out_), "Directory to put output in")
        ("doHesse","Calculate the covariance matrix with HESSE after the initial fit")
      ;
=======
    ("setPhysicsModelParametersForGrid", boost::program_options::value<std::string>(&setPhysicsModelParameterExpression_)->default_value(""), "Set the values of relevant physics model parameters. Give a comma separated list of parameter value assignments. Example: CV=1.0,CF=1.0")      

       ;
>>>>>>> d1680b2e
}

void MultiDimFit::applyOptions(const boost::program_options::variables_map &vm) 
{
    applyOptionsBase(vm);
    std::string algo = vm["algo"].as<std::string>();
    if (algo == "none") {
        algo_ = None;
    } else if (algo == "singles") {
        algo_ = Singles;
    } else if (algo == "cross") {
        algo_ = Cross;
    } else if (algo == "grid" || algo == "grid3x3" ) {
        algo_ = Grid; gridType_ = G1x1;
        if (algo == "grid3x3") gridType_ = G3x3;
    } else if (algo == "fixed") {
        algo_ = FixedPoint;
    } else if (algo == "random") {
        algo_ = RandomPoints;
    } else if (algo == "contour2d") {
        algo_ = Contour2D;
    } else if (algo == "stitch2d") {
        algo_ = Stitch2D;
    } else throw std::invalid_argument(std::string("Unknown algorithm: "+algo));
    fastScan_ = (vm.count("fastScan") > 0);
    squareDistPoiStep_ = (vm.count("squareDistPoiStep") > 0);
    hasMaxDeltaNLLForProf_ = !vm["maxDeltaNLLForProf"].defaulted();
    loadedSnapshot_ = !vm["snapshotName"].defaulted();
    savingSnapshot_ = (!loadedSnapshot_) && vm.count("saveWorkspace");
    name_ = vm["name"].defaulted() ?  std::string() : vm["name"].as<std::string>();
    doHesse_ = (vm.count("doHesse") > 0);
}

bool MultiDimFit::runSpecific(RooWorkspace *w, RooStats::ModelConfig *mc_s, RooStats::ModelConfig *mc_b, RooAbsData &data, double &limit, double &limitErr, const double *hint) { 
    // one-time initialization of POI variables, TTree branches, ...
    static int isInit = false;
    if (!isInit) { initOnce(w, mc_s); isInit = true; }

    // Get PDF
    RooAbsPdf &pdf = *mc_s->GetPdf();

    // Process POI not in list
    nOtherFloatingPoi_ = 0;
    RooLinkedListIter iterP = mc_s->GetParametersOfInterest()->iterator();
    for (RooAbsArg *a = (RooAbsArg*) iterP.Next(); a != 0; a = (RooAbsArg*) iterP.Next()) {
        if (poiList_.contains(*a)) continue;
        RooRealVar *rrv = dynamic_cast<RooRealVar *>(a);
        if (rrv == 0) { std::cerr << "MultiDimFit: Parameter of interest " << a->GetName() << " which is not a RooRealVar will be ignored" << std::endl; continue; }
        rrv->setConstant(!floatOtherPOIs_);
        if (floatOtherPOIs_) nOtherFloatingPoi_++;
    }
 
    // start with a best fit
    const RooCmdArg &constrainCmdArg = withSystematics  ? RooFit::Constrain(*mc_s->GetNuisanceParameters()) : RooCmdArg();
    std::auto_ptr<RooFitResult> res;
    if (verbose <= 3) RooAbsReal::setEvalErrorLoggingMode(RooAbsReal::CountErrors);
    if ( algo_ <= Singles || !loadedSnapshot_ ){
      res.reset(doFit(pdf, data, (algo_ == Singles ? poiList_ : RooArgList()), constrainCmdArg, doHesse_, 1, true, doHesse_));
    } else {
        // must create the NLL
        nll.reset(pdf.createNLL(data, constrainCmdArg, RooFit::Extended(pdf.canBeExtended()), RooFit::Offset(true)));
    }
    if(w->var("r")) {w->var("r")->Print();}
    if ( loadedSnapshot_ || res.get() || keepFailures_) {
        for (int i = 0, n = poi_.size(); i < n; ++i) {
            poiVals_[i] = poiVars_[i]->getVal();
        }
        for(unsigned int j=0; j<specifiedNuis_.size(); j++){
          specifiedVals_[j]=specifiedVars_[j]->getVal();
        }
        for(unsigned int j=0; j<specifiedFuncNames_.size(); j++){
          specifiedFuncVals_[j]=specifiedFunc_[j]->getVal();
        }
        Combine::commitPoint(/*expected=*/false, /*quantile=*/1.); // otherwise we get it multiple times
    }
   
    //set snapshot for best fit
    if (savingSnapshot_) w->saveSnapshot("MultiDimFit",w->allVars());
    
    if (autoRange_ > 0) {
        std::cout << "Adjusting range of POIs to +/- " << autoRange_ << " standard deviations" << std::endl;
        for (int i = 0, n = poi_.size(); i < n; ++i) {
            double val = poiVars_[i]->getVal(), err = poiVars_[i]->getError(), min0 = poiVars_[i]->getMin(), max0 = poiVars_[i]->getMax();
            double min1 = std::max(min0, val - autoRange_ * err);
            double max1 = std::min(max0, val + autoRange_ * err);
            std::cout << poi_[i] << ": " << val << " +/- " << err << " [ " << min0 << " , " << max0 << " ] ==> [ " << min1 << " , " << max1 << " ]" << std::endl;
            poiVars_[i]->setRange(min1, max1);
        }
    }
    if (centeredRange_ > 0) {
        std::cout << "Adjusting range of POIs to +/- " << centeredRange_ << std::endl;
        for (int i = 0, n = poi_.size(); i < n; ++i) {
            double val = poiVars_[i]->getVal(), min0 = poiVars_[i]->getMin(), max0 = poiVars_[i]->getMax();
            double min1 = std::max(min0, val - centeredRange_);
            double max1 = std::min(max0, val + centeredRange_);
            std::cout << poi_[i] << ": " << val << " [ " << min0 << " , " << max0 << " ] ==> [ " << min1 << " , " << max1 << " ]" << std::endl;
            poiVars_[i]->setRange(min1, max1);
        }
    }

    switch(algo_) {
        case None: 
            if (verbose > 0) {
                std::cout << "\n --- MultiDimFit ---" << std::endl;
                std::cout << "best fit parameter values: "  << std::endl;
                int len = poi_[0].length();
                for (int i = 0, n = poi_.size(); i < n; ++i) {
                    len = std::max<int>(len, poi_[i].length());
                }
                for (int i = 0, n = poi_.size(); i < n; ++i) {
                    printf("   %*s :  %+8.3f\n", len, poi_[i].c_str(), poiVals_[i]);
                }
            }
            if(res.get() && doHesse_) saveResult(*res);
            break;
        case Singles: if (res.get()) { doSingles(*res); saveResult(*res); } break;
        case Cross: doBox(*nll, cl, "box", true); break;
        case Grid: doGrid(w,*nll); break;
        case RandomPoints: doRandomPoints(w,*nll); break;
        case FixedPoint: doFixedPoint(w,*nll); break;
        case Contour2D: doContour2D(w,*nll); break;
        case Stitch2D: doStitch2D(w,*nll); break;
    }
    
    return true;
}

void MultiDimFit::initOnce(RooWorkspace *w, RooStats::ModelConfig *mc_s) {
    RooArgSet mcPoi(*mc_s->GetParametersOfInterest());
    if (poi_.empty()) {
        RooLinkedListIter iterP = mc_s->GetParametersOfInterest()->iterator();
        for (RooAbsArg *a = (RooAbsArg*) iterP.Next(); a != 0; a = (RooAbsArg*) iterP.Next()) {
            poi_.push_back(a->GetName());
        }
    }
    for (std::vector<std::string>::const_iterator it = poi_.begin(), ed = poi_.end(); it != ed; ++it) {
        RooAbsArg *a = mcPoi.find(it->c_str());
        if (a == 0) throw std::invalid_argument(std::string("Parameter of interest ")+*it+" not in model.");
        RooRealVar *rrv = dynamic_cast<RooRealVar *>(a);
        if (rrv == 0) throw std::invalid_argument(std::string("Parameter of interest ")+*it+" not a RooRealVar.");
        poiVars_.push_back(rrv);
        poiVals_.push_back(rrv->getVal());
        poiList_.add(*rrv);
    }

    if(saveSpecifiedFuncs_!=""){
	    char tmp[10240] ;
	    strlcpy(tmp,saveSpecifiedFuncs_.c_str(),10240) ;
	    char* token = strtok(tmp,",") ;
	    while(token) {
		    RooAbsArg *a = w->arg(token);
		    if (a == 0) throw std::invalid_argument(std::string("function ")+token+" not in model.");
		    RooAbsReal *rrv = dynamic_cast<RooAbsReal*>(a);
		    if (rrv == 0) throw std::invalid_argument(std::string("function ")+token+" not a RooAbsReal.");
		    specifiedFuncNames_.push_back(token);
		    specifiedFunc_.push_back(rrv);
		    specifiedFuncVals_.push_back(rrv->getVal());
		    specifiedFuncList_.add(*rrv);
		    token = strtok(0,",") ; 
	    }
    }
    if(saveSpecifiedIndex_!=""){
	    char tmp[10240] ;
	    strlcpy(tmp,saveSpecifiedIndex_.c_str(),10240) ;
	    char* token = strtok(tmp,",") ;
	    while(token) {
		    RooCategory *rrv = w->cat(token);
		    if (rrv == 0) throw std::invalid_argument(std::string("function ")+token+" not a RooCategory.");
		    specifiedCatNames_.push_back(token);
		    specifiedCat_.push_back(rrv);
		    specifiedCatVals_.push_back(rrv->getIndex());
		    specifiedCatList_.add(*rrv);
		    token = strtok(0,",") ; 
	    }
    }

    if(saveSpecifiedNuis_!="" && withSystematics){
	    RooArgSet mcNuis(*mc_s->GetNuisanceParameters());
	    if(saveSpecifiedNuis_=="all"){
		    specifiedNuis_.clear();
		    RooLinkedListIter iterN = mc_s->GetNuisanceParameters()->iterator();
		    for (RooAbsArg *a = (RooAbsArg*) iterN.Next(); a != 0; a = (RooAbsArg*) iterN.Next()) {
			    specifiedNuis_.push_back(a->GetName());
		    }
	    }else{
		    char tmp[10240] ;
		    strlcpy(tmp,saveSpecifiedNuis_.c_str(),10240) ;
		    char* token = strtok(tmp,",") ;
		    while(token) {
			    specifiedNuis_.push_back(token);
			    token = strtok(0,",") ; 
		    }
	    }
	    for (std::vector<std::string>::const_iterator it = specifiedNuis_.begin(), ed = specifiedNuis_.end(); it != ed; ++it) {
		    RooAbsArg *a = mcNuis.find(it->c_str());
		    if (a == 0) throw std::invalid_argument(std::string("Nuisance Parameter ")+*it+" not in model.");
		    if (poiList_.contains(*a)) continue;
		    RooRealVar *rrv = dynamic_cast<RooRealVar *>(a);
		    if (rrv == 0) throw std::invalid_argument(std::string("Nuisance Parameter ")+*it+" not a RooRealVar.");
		    specifiedVars_.push_back(rrv);
		    specifiedVals_.push_back(rrv->getVal());
		    specifiedList_.add(*rrv);
	    }
    }
    if(saveInactivePOI_){
	    RooLinkedListIter iterP = mc_s->GetParametersOfInterest()->iterator();
	    for (RooAbsArg *a = (RooAbsArg*) iterP.Next(); a != 0; a = (RooAbsArg*) iterP.Next()) {
		    if (poiList_.contains(*a)) continue;
		    if (specifiedList_.contains(*a)) continue;
		    RooRealVar *rrv = dynamic_cast<RooRealVar *>(a);
		    specifiedNuis_.push_back(a->GetName());
		    specifiedVars_.push_back(rrv);
		    specifiedVals_.push_back(rrv->getVal());
		    specifiedList_.add(*rrv);
	    }
    }

    // then add the branches to the tree (at the end, so there are no resizes)
    for (int i = 0, n = poi_.size(); i < n; ++i) {
        Combine::addBranch(poi_[i].c_str(), &poiVals_[i], (poi_[i]+"/F").c_str()); 
    }
    for (int i = 0, n = specifiedNuis_.size(); i < n; ++i) {
	Combine::addBranch(specifiedNuis_[i].c_str(), &specifiedVals_[i], (specifiedNuis_[i]+"/F").c_str()); 
    }
    for (int i = 0, n = specifiedFuncNames_.size(); i < n; ++i) {
	Combine::addBranch(specifiedFuncNames_[i].c_str(), &specifiedFuncVals_[i], (specifiedFuncNames_[i]+"/F").c_str()); 
    }
    for (int i = 0, n = specifiedCatNames_.size(); i < n; ++i) {
	Combine::addBranch(specifiedCatNames_[i].c_str(), &specifiedCatVals_[i], (specifiedCatNames_[i]+"/I").c_str()); 
    }
    Combine::addBranch("deltaNLL", &deltaNLL_, "deltaNLL/F");
}

void MultiDimFit::doSingles(RooFitResult &res)
{
    std::cout << "\n --- MultiDimFit ---" << std::endl;
    std::cout << "best fit parameter values and profile-likelihood uncertainties: "  << std::endl;
    int len = poi_[0].length();
    for (int i = 0, n = poi_.size(); i < n; ++i) {
        len = std::max<int>(len, poi_[i].length());
    }
    for (int i = 0, n = poi_.size(); i < n; ++i) {
	RooAbsArg *rfloat = res.floatParsFinal().find(poi_[i].c_str());
	if (!rfloat) {
		rfloat = res.constPars().find(poi_[i].c_str());
	}
        RooRealVar *rf = dynamic_cast<RooRealVar*>(rfloat);
        double bestFitVal = rf->getVal();

        double hiErr = +(rf->hasRange("err68") ? rf->getMax("err68") - bestFitVal : rf->getAsymErrorHi());
        double loErr = -(rf->hasRange("err68") ? rf->getMin("err68") - bestFitVal : rf->getAsymErrorLo());
        double maxError = std::max<double>(std::max<double>(hiErr, loErr), rf->getError());

        if (fabs(hiErr) < 0.001*maxError) hiErr = -bestFitVal + rf->getMax();
        if (fabs(loErr) < 0.001*maxError) loErr = +bestFitVal - rf->getMin();

        double hiErr95 = +(do95_ && rf->hasRange("err95") ? rf->getMax("err95") - bestFitVal : 0);
        double loErr95 = -(do95_ && rf->hasRange("err95") ? rf->getMin("err95") - bestFitVal : 0);

        poiVals_[i] = bestFitVal - loErr; Combine::commitPoint(true, /*quantile=*/0.32);
        poiVals_[i] = bestFitVal + hiErr; Combine::commitPoint(true, /*quantile=*/0.32);
        if (do95_ && rf->hasRange("err95")) {
            poiVals_[i] = rf->getMax("err95"); Combine::commitPoint(true, /*quantile=*/0.05);
            poiVals_[i] = rf->getMin("err95"); Combine::commitPoint(true, /*quantile=*/0.05);
            poiVals_[i] = bestFitVal;
            printf("   %*s :  %+8.3f   %+6.3f/%+6.3f (68%%)    %+6.3f/%+6.3f (95%%) \n", len, poi_[i].c_str(), 
                    poiVals_[i], -loErr, hiErr, loErr95, -hiErr95);
        } else {
            poiVals_[i] = bestFitVal;
            printf("   %*s :  %+8.3f   %+6.3f/%+6.3f (68%%)\n", len, poi_[i].c_str(), 
                    poiVals_[i], -loErr, hiErr);
        }
    }
}

void MultiDimFit::doGrid(RooWorkspace *w, RooAbsReal &nll) 
{
    unsigned int n = poi_.size();
    //if (poi_.size() > 2) throw std::logic_error("Don't know how to do a grid with more than 2 POIs.");
    double nll0 = nll.getVal();
    if (setPhysicsModelParameterExpression_ != "") {
        RooArgSet allParams(w->allVars());
        if (w->genobj("discreteParams")) allParams.add(*(RooArgSet*)w->genobj("discreteParams"));
        utils::setModelParameters( setPhysicsModelParameterExpression_, allParams);
        // also allow for "discrete" parameters to be set 
    }
    if (startFromPreFit_) w->loadSnapshot("clean");

    std::vector<double> p0(n), pmin(n), pmax(n);
    for (unsigned int i = 0; i < n; ++i) {
        p0[i] = poiVars_[i]->getVal();
        pmin[i] = poiVars_[i]->getMin();
        pmax[i] = poiVars_[i]->getMax();
        poiVars_[i]->setConstant(true);
    std::cout<<" POI: "<<poiVars_[i]->GetName()<<"= "<<p0[i]<<" -> ["<<pmin[i]<<","<<pmax[i]<<"]"<<std::endl;
    }


    CascadeMinimizer minim(nll, CascadeMinimizer::Constrained);
    minim.setStrategy(minimizerStrategy_);
    std::auto_ptr<RooArgSet> params(nll.getParameters((const RooArgSet *)0));
    RooArgSet snap; params->snapshot(snap);
    //snap.Print("V");
    if (n == 1) {
	// can do a more intellegent spacing of points
	double xbestpoint = (p0[0] - pmin[0]) / ((pmax[0]-pmin[0])/points_) ;
	if ( lastPoint_ == std::numeric_limits<unsigned int>::max()) lastPoint_ = points_-1;
        for (unsigned int i = 0; i < points_; ++i) {
            if (i < firstPoint_) continue;
            if (i > lastPoint_)  break;
            double x =  pmin[0] + (i+0.5)*(pmax[0]-pmin[0])/points_; 
	    if( xbestpoint > lastPoint_ ){
		int ireverse = lastPoint_ - i + firstPoint_ ;
		x = pmin[0] + (ireverse+0.5)*(pmax[0]-pmin[0])/points_; 
	    }

	    if (squareDistPoiStep_){
		// distance between steps goes as ~square of distance from middle or range (could this be changed to from best fit value?)
		double phalf = (pmax[0]-pmin[0])/2;
		if (i<(unsigned int)points_/2) x = pmin[0]+TMath::Sqrt(2*i*(phalf)*(phalf)/points_);
		else x = pmax[0]-TMath::Sqrt(2*(points_-i)*(phalf)*(phalf)/points_);
	    }

            //if (verbose > 1) std::cout << "Point " << i << "/" << points_ << " " << poiVars_[0]->GetName() << " = " << x << std::endl;
             std::cout << "Point " << i << "/" << points_ << " " << poiVars_[0]->GetName() << " = " << x << std::endl;
            *params = snap; 
            poiVals_[0] = x;
            poiVars_[0]->setVal(x);
            // now we minimize
            nll.clearEvalErrorLog();
            deltaNLL_ = nll.getVal() - nll0;
            if (nll.numEvalErrors() > 0) {
                deltaNLL_ = 9990;
		for(unsigned int j=0; j<specifiedNuis_.size(); j++){
			specifiedVals_[j]=specifiedVars_[j]->getVal();
		}
		for(unsigned int j=0; j<specifiedFuncNames_.size(); j++){
			specifiedFuncVals_[j]=specifiedFunc_[j]->getVal();
		}
                Combine::commitPoint(true, /*quantile=*/0);
                continue;
            }
            bool ok = fastScan_ || (hasMaxDeltaNLLForProf_ && (nll.getVal() - nll0) > maxDeltaNLLForProf_) ? 
                        true : 
                        minim.minimize(verbose-1);
            if (ok) {
                deltaNLL_ = nll.getVal() - nll0;
                double qN = 2*(deltaNLL_);
                double prob = ROOT::Math::chisquared_cdf_c(qN, n+nOtherFloatingPoi_);
		for(unsigned int j=0; j<specifiedNuis_.size(); j++){
			specifiedVals_[j]=specifiedVars_[j]->getVal();
		}
		for(unsigned int j=0; j<specifiedFuncNames_.size(); j++){
			specifiedFuncVals_[j]=specifiedFunc_[j]->getVal();
		}
		for(unsigned int j=0; j<specifiedCatNames_.size(); j++){
			specifiedCatVals_[j]=specifiedCat_[j]->getIndex();
		}
                Combine::commitPoint(true, /*quantile=*/prob);
            }
        }
    } else if (n == 2) {
        unsigned int sqrn = ceil(sqrt(double(points_)));
        unsigned int ipoint = 0, nprint = ceil(0.005*sqrn*sqrn);
        RooAbsReal::setEvalErrorLoggingMode(RooAbsReal::CountErrors);
        CloseCoutSentry sentry(verbose < 2);
        double deltaX =  (pmax[0]-pmin[0])/sqrn, deltaY = (pmax[1]-pmin[1])/sqrn;
        for (unsigned int i = 0; i < sqrn; ++i) {
            for (unsigned int j = 0; j < sqrn; ++j, ++ipoint) {
                if (ipoint < firstPoint_) continue;
                if (ipoint > lastPoint_)  break;
                *params = snap; 
                double x =  pmin[0] + (i+0.5)*deltaX; 
                double y =  pmin[1] + (j+0.5)*deltaY; 
                if (verbose && (ipoint % nprint == 0)) {
                         fprintf(sentry.trueStdOut(), "Point %d/%d, (i,j) = (%d,%d), %s = %f, %s = %f\n",
                                        ipoint,sqrn*sqrn, i,j, poiVars_[0]->GetName(), x, poiVars_[1]->GetName(), y);
                }
                poiVals_[0] = x;
                poiVals_[1] = y;
                poiVars_[0]->setVal(x);
                poiVars_[1]->setVal(y);
                nll.clearEvalErrorLog(); nll.getVal();
                if (nll.numEvalErrors() > 0) { 
			for(unsigned int j=0; j<specifiedNuis_.size(); j++){
				specifiedVals_[j]=specifiedVars_[j]->getVal();
			}
			for(unsigned int j=0; j<specifiedFuncNames_.size(); j++){
				specifiedFuncVals_[j]=specifiedFunc_[j]->getVal();
			}
			for(unsigned int j=0; j<specifiedCatNames_.size(); j++){
				specifiedCatVals_[j]=specifiedCat_[j]->getIndex();
			}
                    deltaNLL_ = 9999; Combine::commitPoint(true, /*quantile=*/0); 
                    if (gridType_ == G3x3) {
                        for (int i2 = -1; i2 <= +1; ++i2) {
                            for (int j2 = -1; j2 <= +1; ++j2) {
                                if (i2 == 0 && j2 == 0) continue;
                                poiVals_[0] = x + 0.33333333*i2*deltaX;
                                poiVals_[1] = y + 0.33333333*j2*deltaY;
				for(unsigned int j=0; j<specifiedNuis_.size(); j++){
					specifiedVals_[j]=specifiedVars_[j]->getVal();
				}
				for(unsigned int j=0; j<specifiedFuncNames_.size(); j++){
					specifiedFuncVals_[j]=specifiedFunc_[j]->getVal();
				}
				for(unsigned int j=0; j<specifiedCatNames_.size(); j++){
					specifiedCatVals_[j]=specifiedCat_[j]->getIndex();
				}
                                deltaNLL_ = 9999; Combine::commitPoint(true, /*quantile=*/0); 
                            }
                        }
                    }
                    continue;
                }
                // now we minimize
                bool skipme = hasMaxDeltaNLLForProf_ && (nll.getVal() - nll0) > maxDeltaNLLForProf_;
                bool ok = fastScan_ || skipme ? true :  minim.minimize(verbose-1);
                if (ok) {
                    deltaNLL_ = nll.getVal() - nll0;
                    double qN = 2*(deltaNLL_);
                    double prob = ROOT::Math::chisquared_cdf_c(qN, n+nOtherFloatingPoi_);
		    for(unsigned int j=0; j<specifiedNuis_.size(); j++){
			    specifiedVals_[j]=specifiedVars_[j]->getVal();
		    }
		    for(unsigned int j=0; j<specifiedFuncNames_.size(); j++){
			    specifiedFuncVals_[j]=specifiedFunc_[j]->getVal();
		    }
		    for(unsigned int j=0; j<specifiedCatNames_.size(); j++){
			    specifiedCatVals_[j]=specifiedCat_[j]->getIndex();
		    }
                    Combine::commitPoint(true, /*quantile=*/prob);
                }
                if (gridType_ == G3x3) {
                    bool forceProfile = !fastScan_ && std::min(fabs(deltaNLL_ - 1.15), fabs(deltaNLL_ - 2.995)) < 0.5;
                    utils::CheapValueSnapshot center(*params);
                    double x0 = x, y0 = y;
                    for (int i2 = -1; i2 <= +1; ++i2) {
                        for (int j2 = -1; j2 <= +1; ++j2) {
                            if (i2 == 0 && j2 == 0) continue;
                            center.writeTo(*params);
                            x = x0 + 0.33333333*i2*deltaX;
                            y = y0 + 0.33333333*j2*deltaY;
                            poiVals_[0] = x; poiVars_[0]->setVal(x);
                            poiVals_[1] = y; poiVars_[1]->setVal(y);
                            nll.clearEvalErrorLog(); nll.getVal();
                            if (nll.numEvalErrors() > 0) { 
				    for(unsigned int j=0; j<specifiedNuis_.size(); j++){
					    specifiedVals_[j]=specifiedVars_[j]->getVal();
				    }
				    for(unsigned int j=0; j<specifiedFuncNames_.size(); j++){
					    specifiedFuncVals_[j]=specifiedFunc_[j]->getVal();
				    }
				    for(unsigned int j=0; j<specifiedCatNames_.size(); j++){
					    specifiedCatVals_[j]=specifiedCat_[j]->getIndex();
				    }
                                deltaNLL_ = 9999; Combine::commitPoint(true, /*quantile=*/0); 
                                continue;
                            }
                            deltaNLL_ = nll.getVal() - nll0;
                            if (forceProfile || (!fastScan_ && std::min(fabs(deltaNLL_ - 1.15), fabs(deltaNLL_ - 2.995)) < 0.5)) {
                                minim.minimize(verbose-1);
                                deltaNLL_ = nll.getVal() - nll0;
                            }
                            double qN = 2*(deltaNLL_);
                            double prob = ROOT::Math::chisquared_cdf_c(qN, n+nOtherFloatingPoi_);
			    for(unsigned int j=0; j<specifiedNuis_.size(); j++){
				    specifiedVals_[j]=specifiedVars_[j]->getVal();
			    }
			    for(unsigned int j=0; j<specifiedFuncNames_.size(); j++){
				    specifiedFuncVals_[j]=specifiedFunc_[j]->getVal();
			    }
			    for(unsigned int j=0; j<specifiedCatNames_.size(); j++){
				    specifiedCatVals_[j]=specifiedCat_[j]->getIndex();
			    }
                            Combine::commitPoint(true, /*quantile=*/prob);
                        }
                    }
                }
            }
        }

    } else { // Use utils routine if n > 2 

        unsigned int rootn = ceil(TMath::Power(double(points_),double(1./n)));
        unsigned int ipoint = 0, nprint = ceil(0.005*TMath::Power((double)rootn,(double)n));
	
        RooAbsReal::setEvalErrorLoggingMode(RooAbsReal::CountErrors);
        CloseCoutSentry sentry(verbose < 2);
	
	// Create permutations 
        std::vector<int> axis_points;
	
        for (unsigned int poi_i=0;poi_i<n;poi_i++){
	  axis_points.push_back((int)rootn);
    	}

        std::vector<std::vector<int> > permutations = utils::generateCombinations(axis_points);
	// Step through points
        std::vector<std::vector<int> >::iterator perm_it = permutations.begin();
	int npermutations = permutations.size();
    	for (;perm_it!=permutations.end(); perm_it++){

          if (ipoint < firstPoint_) continue;
          if (ipoint > lastPoint_)  break;
          *params = snap; 

          if (verbose && (ipoint % nprint == 0)) {
             fprintf(sentry.trueStdOut(), "Point %d/%d, ",
                          ipoint,npermutations);
          }	  
          for (unsigned int poi_i=0;poi_i<n;poi_i++){
	    int ip = (*perm_it)[poi_i];
            double deltaXi = (pmax[poi_i]-pmin[poi_i])/rootn;
	    double xi = pmin[poi_i]+deltaXi*(ip+0.5);
            poiVals_[poi_i] = xi; poiVars_[poi_i]->setVal(xi);
	    if (verbose && (ipoint % nprint == 0)){
             fprintf(sentry.trueStdOut(), " %s = %f ",
                          poiVars_[poi_i]->GetName(), xi);
	    }
	  }
	  if (verbose && (ipoint % nprint == 0)) fprintf(sentry.trueStdOut(), "\n");

          nll.clearEvalErrorLog(); nll.getVal();
          if (nll.numEvalErrors() > 0) { 
		for(unsigned int j=0; j<specifiedNuis_.size(); j++){
			specifiedVals_[j]=specifiedVars_[j]->getVal();
		}
		for(unsigned int j=0; j<specifiedFuncNames_.size(); j++){
			specifiedFuncVals_[j]=specifiedFunc_[j]->getVal();
		}
		for(unsigned int j=0; j<specifiedCatNames_.size(); j++){
			specifiedCatVals_[j]=specifiedCat_[j]->getIndex();
		}
               deltaNLL_ = 9999; Combine::commitPoint(true, /*quantile=*/0);
	       continue;
	  }
          // now we minimize
          bool skipme = hasMaxDeltaNLLForProf_ && (nll.getVal() - nll0) > maxDeltaNLLForProf_;
          bool ok = fastScan_ || skipme ? true :  minim.minimize(verbose-1);
          if (ok) {
               deltaNLL_ = nll.getVal() - nll0;
               double qN = 2*(deltaNLL_);
               double prob = ROOT::Math::chisquared_cdf_c(qN, n+nOtherFloatingPoi_);
		for(unsigned int j=0; j<specifiedNuis_.size(); j++){
			specifiedVals_[j]=specifiedVars_[j]->getVal();
		}
		for(unsigned int j=0; j<specifiedFuncNames_.size(); j++){
			specifiedFuncVals_[j]=specifiedFunc_[j]->getVal();
		}
		for(unsigned int j=0; j<specifiedCatNames_.size(); j++){
			specifiedCatVals_[j]=specifiedCat_[j]->getIndex();
		}
               Combine::commitPoint(true, /*quantile=*/prob);
          }
	  ipoint++;	
	} 
    }
}

void MultiDimFit::doRandomPoints(RooWorkspace *w, RooAbsReal &nll) 
{
    double nll0 = nll.getVal();
    if (startFromPreFit_) w->loadSnapshot("clean");
    for (unsigned int i = 0, n = poi_.size(); i < n; ++i) {
        poiVars_[i]->setConstant(true);
    }

    CascadeMinimizer minim(nll, CascadeMinimizer::Constrained);
    minim.setStrategy(minimizerStrategy_);
    unsigned int n = poi_.size();
    for (unsigned int j = 0; j < points_; ++j) {
        for (unsigned int i = 0; i < n; ++i) {
            poiVars_[i]->randomize();
            poiVals_[i] = poiVars_[i]->getVal(); 
        }
        // now we minimize
        {   
            CloseCoutSentry sentry(verbose < 3);    
            bool ok = minim.minimize(verbose-1);
            if (ok) {
                double qN = 2*(nll.getVal() - nll0);
                double prob = ROOT::Math::chisquared_cdf_c(qN, n+nOtherFloatingPoi_);
		for(unsigned int j=0; j<specifiedNuis_.size(); j++){
			specifiedVals_[j]=specifiedVars_[j]->getVal();
		}
		for(unsigned int j=0; j<specifiedFuncNames_.size(); j++){
			specifiedFuncVals_[j]=specifiedFunc_[j]->getVal();
		}
		for(unsigned int j=0; j<specifiedCatNames_.size(); j++){
			specifiedCatVals_[j]=specifiedCat_[j]->getIndex();
		}
                Combine::commitPoint(true, /*quantile=*/prob);
            }
        } 
    }
}
void MultiDimFit::doFixedPoint(RooWorkspace *w, RooAbsReal &nll) 
{
    double nll0 = nll.getVal();
    if (startFromPreFit_) w->loadSnapshot("clean");
    for (unsigned int i = 0, n = poi_.size(); i < n; ++i) {
        poiVars_[i]->setConstant(true);
    }

    CascadeMinimizer minim(nll, CascadeMinimizer::Constrained);
    minim.setStrategy(minimizerStrategy_);
    unsigned int n = poi_.size();

    //for (unsigned int i = 0; i < n; ++i) {
    //        std::cout<<" Before setting fixed point "<<poiVars_[i]->GetName()<<"= "<<poiVals_[i]<<std::endl;
    //}
    if (setPhysicsModelParameterExpression_ != "") {
	    utils::setModelParameters( setPhysicsModelParameterExpression_, w->allVars());
    }   

    for (unsigned int i = 0; i < n; ++i) {
	    poiVars_[i] -> setConstant(true);
	    poiVals_[i] = poiVars_[i]->getVal(); 
            std::cout<<" Evaluating fixed point with "<<poiVars_[i]->GetName()<<"= "<<poiVals_[i]<<std::endl;
    }
    // now we minimize
    {   
	    CloseCoutSentry sentry(verbose < 3);    
	    bool ok = minim.minimize(verbose-1);
	    if (ok) {
		    nll0Value_ = nll0;
		    nllValue_ = nll.getVal();
		    deltaNLL_ = nll.getVal() - nll0;
		    double qN = 2*(nll.getVal() - nll0);
		    double prob = ROOT::Math::chisquared_cdf_c(qN, n+nOtherFloatingPoi_);
		    for(unsigned int j=0; j<specifiedNuis_.size(); j++){
			    specifiedVals_[j]=specifiedVars_[j]->getVal();
		    }
		    for(unsigned int j=0; j<specifiedFuncNames_.size(); j++){
			    specifiedFuncVals_[j]=specifiedFunc_[j]->getVal();
		    }
		    for(unsigned int j=0; j<specifiedCatNames_.size(); j++){
			    specifiedCatVals_[j]=specifiedCat_[j]->getIndex();
		    }
		    Combine::commitPoint(true, /*quantile=*/prob);
    //for (unsigned int i = 0; i < n; ++i) {
    //        std::cout<<" after the fit "<<poiVars_[i]->GetName()<<"= "<<poiVars_[i]->getVal()<<std::endl;
    //}
	    }
    } 
}

void MultiDimFit::doContour2D(RooWorkspace *, RooAbsReal &nll) 
{
    if (poi_.size() != 2) throw std::logic_error("Contour2D works only in 2 dimensions");
    RooRealVar *xv = poiVars_[0]; double x0 = poiVals_[0]; float &x = poiVals_[0];
    RooRealVar *yv = poiVars_[1]; double y0 = poiVals_[1]; float &y = poiVals_[1];

    double threshold = nll.getVal() + 0.5*ROOT::Math::chisquared_quantile_c(1-cl,2+nOtherFloatingPoi_);
    if (verbose>0) std::cout << "Best fit point is for " << xv->GetName() << ", "  << yv->GetName() << " =  " << x0 << ", " << y0 << std::endl;

    // make a box
    doBox(nll, cl, "box");
    double xMin = xv->getMin("box"), xMax = xv->getMax("box");
    double yMin = yv->getMin("box"), yMax = yv->getMax("box");

    verbose--; // reduce verbosity to avoid messages from findCrossing
    // ===== Get relative min/max of x for several fixed y values =====
    yv->setConstant(true);
    for (unsigned int j = 0; j <= points_; ++j) {
        if (j < firstPoint_) continue;
        if (j > lastPoint_)  break;
        // take points uniformly spaced in polar angle in the case of a perfect circle
        double yc = 0.5*(yMax + yMin), yr = 0.5*(yMax - yMin);
        yv->setVal( yc + yr * std::cos(j*M_PI/double(points_)) );
        // ===== Get the best fit x (could also do without profiling??) =====
        xv->setConstant(false);  xv->setVal(x0);
        CascadeMinimizer minimXI(nll, CascadeMinimizer::Unconstrained, xv);
        minimXI.setStrategy(minimizerStrategy_);
        {
            CloseCoutSentry sentry(verbose < 3);    
            minimXI.minimize(verbose-1);
        }
        double xc = xv->getVal(); xv->setConstant(true);
        if (verbose>-1) std::cout << "Best fit " << xv->GetName() << " for  " << yv->GetName() << " = " << yv->getVal() << " is at " << xc << std::endl;
        // ===== Then get the range =====
        CascadeMinimizer minim(nll, CascadeMinimizer::Constrained);
        double xup = findCrossing(minim, nll, *xv, threshold, xc, xMax);
        if (!std::isnan(xup)) { 
            x = xup; y = yv->getVal(); Combine::commitPoint(true, /*quantile=*/1-cl);
            if (verbose>-1) std::cout << "Minimum of " << xv->GetName() << " at " << cl << " CL for " << yv->GetName() << " = " << y << " is " << x << std::endl;
        }
        
        double xdn = findCrossing(minim, nll, *xv, threshold, xc, xMin);
        if (!std::isnan(xdn)) { 
            x = xdn; y = yv->getVal(); Combine::commitPoint(true, /*quantile=*/1-cl);
            if (verbose>-1) std::cout << "Maximum of " << xv->GetName() << " at " << cl << " CL for " << yv->GetName() << " = " << y << " is " << x << std::endl;
        }
    }

    verbose++; // restore verbosity
}

void MultiDimFit::doStitch2D(RooWorkspace *, RooAbsReal &nll)
{
    if (poi_.size() != 2) throw std::logic_error("Contour2D works only in 2 dimensions");
    //RooRealVar *xv = poiVars_[0]; double x0 = poiVals_[0]; float &x = poiVals_[0];
    //RooRealVar *yv = poiVars_[1]; double y0 = poiVals_[1]; float &y = poiVals_[1];

    //double threshold = nll.getVal() + 0.5*ROOT::Math::chisquared_quantile_c(1-cl,2+nOtherFloatingPoi_);
    //if (verbose>0) std::cout << "Best fit point is for " << xv->GetName() << ", "  << yv->GetName() << " =  " << x0 << ", " << y0 << std::endl;

    // make a box
    //doBox(nll, cl, "box");
    //double xMin = xv->getMin("box"), xMax = xv->getMax("box");
    //double yMin = yv->getMin("box"), yMax = yv->getMax("box");

//    verbose--; // reduce verbosity to avoid messages from findCrossing
//    // ===== Get relative min/max of x for several fixed y values =====
//    yv->setConstant(true);
//    for (unsigned int j = 0; j <= points_; ++j) {
//        if (j < firstPoint_) continue;
//        if (j > lastPoint_)  break;
//        // take points uniformly spaced in polar angle in the case of a perfect circle
//        double yc = 0.5*(yMax + yMin), yr = 0.5*(yMax - yMin);
//        yv->setVal( yc + yr * std::cos(j*M_PI/double(points_)) );
//        // ===== Get the best fit x (could also do without profiling??) =====
//        xv->setConstant(false);  xv->setVal(x0);
//        CascadeMinimizer minimXI(nll, CascadeMinimizer::Unconstrained, xv);
//        minimXI.setStrategy(minimizerStrategy_);
//        {
//            CloseCoutSentry sentry(verbose < 3);
//            minimXI.minimize(verbose-1);
//        }
//        double xc = xv->getVal(); xv->setConstant(true);
//        if (verbose>-1) std::cout << "Best fit " << xv->GetName() << " for  " << yv->GetName() << " = " << yv->getVal() << " is at " << xc << std::endl;
//        // ===== Then get the range =====
//        CascadeMinimizer minim(nll, CascadeMinimizer::Constrained);
//        double xup = findCrossing(minim, nll, *xv, threshold, xc, xMax);
//        if (!std::isnan(xup)) {
//            x = xup; y = yv->getVal(); Combine::commitPoint(true, /*quantile=*/1-cl);
//            if (verbose>-1) std::cout << "Minimum of " << xv->GetName() << " at " << cl << " CL for " << yv->GetName() << " = " << y << " is " << x << std::endl;
//        }
//
//        double xdn = findCrossing(minim, nll, *xv, threshold, xc, xMin);
//        if (!std::isnan(xdn)) {
//            x = xdn; y = yv->getVal(); Combine::commitPoint(true, /*quantile=*/1-cl);
//            if (verbose>-1) std::cout << "Maximum of " << xv->GetName() << " at " << cl << " CL for " << yv->GetName() << " = " << y << " is " << x << std::endl;
//        }
//    }
//
//    verbose++; // restore verbosity
}


void MultiDimFit::doBox(RooAbsReal &nll, double cl, const char *name, bool commitPoints)  {
    unsigned int n = poi_.size();
    double nll0 = nll.getVal(), threshold = nll0 + 0.5*ROOT::Math::chisquared_quantile_c(1-cl,n+nOtherFloatingPoi_);

    std::vector<double> p0(n);
    for (unsigned int i = 0; i < n; ++i) {
        p0[i] = poiVars_[i]->getVal();
        poiVars_[i]->setConstant(false);
    }

    verbose--; // reduce verbosity due to findCrossing
    for (unsigned int i = 0; i < n; ++i) {
        RooRealVar *xv = poiVars_[i];
        xv->setConstant(true);
        CascadeMinimizer minimX(nll, CascadeMinimizer::Constrained);
        minimX.setStrategy(minimizerStrategy_);

        for (unsigned int j = 0; j < n; ++j) poiVars_[j]->setVal(p0[j]);
        double xMin = findCrossing(minimX, nll, *xv, threshold, p0[i], xv->getMin()); 
        if (!std::isnan(xMin)) { 
            if (verbose > -1) std::cout << "Minimum of " << xv->GetName() << " at " << cl << " CL for all others floating is " << xMin << std::endl;
            for (unsigned int j = 0; j < n; ++j) poiVals_[j] = poiVars_[j]->getVal();
            if (commitPoints) Combine::commitPoint(true, /*quantile=*/1-cl);
        } else {
            xMin = xv->getMin();
            for (unsigned int j = 0; j < n; ++j) poiVals_[j] = poiVars_[j]->getVal();
            double prob = ROOT::Math::chisquared_cdf_c(2*(nll.getVal() - nll0), n+nOtherFloatingPoi_);
            if (commitPoints) Combine::commitPoint(true, /*quantile=*/prob);
            if (verbose > -1) std::cout << "Minimum of " << xv->GetName() << " at " << cl << " CL for all others floating is " << xMin << " (on the boundary, p-val " << prob << ")" << std::endl;
        }
        
        for (unsigned int j = 0; j < n; ++j) poiVars_[j]->setVal(p0[j]);
        double xMax = findCrossing(minimX, nll, *xv, threshold, p0[i], xv->getMax()); 
        if (!std::isnan(xMax)) { 
            if (verbose > -1) std::cout << "Maximum of " << xv->GetName() << " at " << cl << " CL for all others floating is " << xMax << std::endl;
            for (unsigned int j = 0; j < n; ++j) poiVals_[j] = poiVars_[j]->getVal();
            if (commitPoints) Combine::commitPoint(true, /*quantile=*/1-cl);
        } else {
            xMax = xv->getMax();
            double prob = ROOT::Math::chisquared_cdf_c(2*(nll.getVal() - nll0), n+nOtherFloatingPoi_);
            for (unsigned int j = 0; j < n; ++j) poiVals_[j] = poiVars_[j]->getVal();
            if (commitPoints) Combine::commitPoint(true, /*quantile=*/prob);
            if (verbose > -1) std::cout << "Maximum of " << xv->GetName() << " at " << cl << " CL for all others floating is " << xMax << " (on the boundary, p-val " << prob << ")" << std::endl;
        }

        xv->setRange(name, xMin, xMax);
        xv->setConstant(false);
    }
    verbose++; // restore verbosity 
}

void MultiDimFit::saveResult(RooFitResult &res) {
  res.Print("V");
    if (out_ != "none") fitOut.reset(TFile::Open((out_+"/multidimfit"+name_+".root").c_str(), "RECREATE"));
    fitOut->WriteTObject(&res,"fit");
    fitOut->cd();
    fitOut.release()->Close();
}<|MERGE_RESOLUTION|>--- conflicted
+++ resolved
@@ -46,12 +46,8 @@
 bool MultiDimFit::squareDistPoiStep_ = false;
 float MultiDimFit::maxDeltaNLLForProf_ = 200;
 float MultiDimFit::autoRange_ = -1.0;
-<<<<<<< HEAD
 bool MultiDimFit::doHesse_ = false;
-=======
 float MultiDimFit::centeredRange_ = -1.0;
-
->>>>>>> d1680b2e
 
   std::string MultiDimFit::saveSpecifiedFuncs_;
   std::string MultiDimFit::saveSpecifiedIndex_;
@@ -91,15 +87,10 @@
 	("saveSpecifiedIndex",   boost::program_options::value<std::string>(&saveSpecifiedIndex_)->default_value(""), "Save specified indexes/discretes (default = none)")
 	("saveInactivePOI",   boost::program_options::value<bool>(&saveInactivePOI_)->default_value(saveInactivePOI_), "Save inactive POIs in output (1) or not (0, default)")
 	("startFromPreFit",   boost::program_options::value<bool>(&startFromPreFit_)->default_value(startFromPreFit_), "Start each point of the likelihood scan from the pre-fit values")
-<<<<<<< HEAD
         ("out",                boost::program_options::value<std::string>(&out_)->default_value(out_), "Directory to put output in")
         ("doHesse","Calculate the covariance matrix with HESSE after the initial fit")
-      ;
-=======
     ("setPhysicsModelParametersForGrid", boost::program_options::value<std::string>(&setPhysicsModelParameterExpression_)->default_value(""), "Set the values of relevant physics model parameters. Give a comma separated list of parameter value assignments. Example: CV=1.0,CF=1.0")      
-
        ;
->>>>>>> d1680b2e
 }
 
 void MultiDimFit::applyOptions(const boost::program_options::variables_map &vm) 
