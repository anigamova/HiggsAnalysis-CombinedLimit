--- conflicted
+++ resolved
@@ -579,11 +579,9 @@
     bkgOverall->SetDirectory(0);
     TH1D* sigOverall = new TH1D("total_signal","Total signal",totalBins,0,totalBins);
     sigOverall->SetDirectory(0);
-<<<<<<< HEAD
     TH1D* datOverallHist = new TH1D("total_data","Total data",totalBins,0,totalBins);
     datOverallHist->SetDirectory(0);
-=======
->>>>>>> 64318896
+
     int iBinOverall = 1;
     //Map to hold info on bins across channels
     std::map<TString,int> binMap;
@@ -594,14 +592,11 @@
 	    totOverall->GetXaxis()->SetBinLabel(iBinOverall,label);
 	    totOverall->SetBinContent(iBinOverall,h->second->GetBinContent(iBin+1));
 
-<<<<<<< HEAD
 	    datOverallHist->GetXaxis()->SetBinLabel(iBinOverall,label);
 	    double x,y;
 	    datByCh[h->first]->GetPoint(iBin+1,x,y);
 	    datOverallHist->SetBinContent(iBinOverall,y);
 
-=======
->>>>>>> 64318896
 	    sigOverall->GetXaxis()->SetBinLabel(iBinOverall,label);
 	    //For signal have to deal with empty channels
 	    std::map<std::string,TH1*>::iterator iH = sigByCh.find(h->first);
@@ -617,13 +612,10 @@
 	}
     }
 
-<<<<<<< HEAD
     TGraphAsymmErrors * datOverall = utils::makeDataGraph(datOverallHist);
     datOverall->SetNameTitle("total_data","Total data");
     delete datOverallHist;
 
-=======
->>>>>>> 64318896
     if (saveWithUncertainties_) {
         int ntoys = numToysForShapes_;
 
@@ -793,19 +785,13 @@
 	if (saveShapes_ && saveOverallShapes_){
 	    totOverall->Write();
 	    sigOverall->Write();
-<<<<<<< HEAD
 	    datOverall->Write();
-=======
->>>>>>> 64318896
 	    bkgOverall->Write();
 	}
 	else{
 	    delete totOverall;
 	    delete sigOverall;
-<<<<<<< HEAD
 	    delete datOverall;
-=======
->>>>>>> 64318896
 	    delete bkgOverall;
 	}
 	if (saveWithUncertainties_ && saveOverallShapes_){
